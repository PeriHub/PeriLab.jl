# SPDX-FileCopyrightText: 2023 Christian Willberg <christian.willberg@dlr.de>, Jan-Timo Hesse <jan-timo.hesse@dlr.de>
#
# SPDX-License-Identifier: BSD-3-Clause

using Documenter, PeriLab, DocumenterCitations, DocumenterMermaid

bib = CitationBibliography(joinpath(@__DIR__, "src", "refs.bib"))

makedocs(
    plugins=[bib],
    modules=[PeriLab],
    authors="Christian Willberg <christian.willberg@dlr.de> and Jan-Timo Hesse <jan-timo.hesse@dlr.de>",
    doctest=true,
    checkdocs=:none, # :all, :exports, :none
    sitename="PeriLab",
    repo=Documenter.Remotes.GitHub("PeriHub", "PeriLab.jl"), format=Documenter.HTML(
        canonical="https://github.com/PeriHub/PeriLab.jl",
        assets=["assets/favicon.ico"],
        edit_link="main"
    ),
    pages=Any[
        "Introduction"=>"index.md",
        "First Steps with PeriLab"=>"man/basics.md",
        "User Guide"=>Any[
            "Getting Started"=>"man/getting_started.md",
            "Development"=>Any[
<<<<<<< HEAD
                "Guide"=>"man/developement_guide.md",
                "Datamanager"=>"man/datamanager.md",
                "Module integration"=>"man/module_integration.md",
=======
                "Guide"=>"man/dev/developement_guide.md",
                "Module integration"=>"man/dev/module_integration.md",
>>>>>>> 94689908
            ],
            "Input File"=>"man/input_yaml.md",
            "Mesh and Nodesets"=>"man/mesh_input.md",
            "Bond-Filter"=>"man/bond_filter.md",
            "Physics"=>Any[
                "Overview"=>"man/physics/overview.md",
                "Material Models"=>"man/physics/materials.md",
                "Damage Models"=>"man/physics/damage.md",
                "Thermal Models"=>"man/physics/thermal.md",
                "Additive Models"=>"man/physics/additive.md",
            ],
            "Solver"=>"man/solver/solver.md",
        ],
        "Theory"=>Any[
            "Basics"=>"theory/theory.md",
            "Peridynamic Basics"=>Any[
                "Bond-based"=>"theory/theory_bondbased.md",
                "Ordinary state-based"=>"theory/theory_ordinary.md",
                "Non-Ordinary state-based"=>"theory/theory_correspondence.md",
            ],
        ],
        "API"=>Any[
            # "Types" => "lib/types.md",
            "Functions"=>"lib/functions.md",
            "IO Functions"=>"lib/io_functions.md",
            "Physics Functions"=>"lib/physics_functions.md",
            # "Indexing" => "lib/indexing.md",
            # "Metadata" => "lib/metadata.md",
            # hide("Internals" => "lib/internals.md"),
        ],
        "Glossar"=>"lib/glossar.md",
        "References"=>"lib/references.md",
        "Dev Log"=>"devLog.md",
        "FAQ"=>"lib/faq.md",
    ]
)
deploydocs(
    repo="github.com/PeriHub/PeriLab.jl.git",
)<|MERGE_RESOLUTION|>--- conflicted
+++ resolved
@@ -24,14 +24,9 @@
         "User Guide"=>Any[
             "Getting Started"=>"man/getting_started.md",
             "Development"=>Any[
-<<<<<<< HEAD
-                "Guide"=>"man/developement_guide.md",
-                "Datamanager"=>"man/datamanager.md",
-                "Module integration"=>"man/module_integration.md",
-=======
                 "Guide"=>"man/dev/developement_guide.md",
+                "Datamanager"=>"man/dev/datamanager.md",
                 "Module integration"=>"man/dev/module_integration.md",
->>>>>>> 94689908
             ],
             "Input File"=>"man/input_yaml.md",
             "Mesh and Nodesets"=>"man/mesh_input.md",
