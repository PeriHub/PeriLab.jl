--- conflicted
+++ resolved
@@ -10,26 +10,6 @@
       Node Set 2: ns_Dogbone_2.txt
     Type: Text File
   Physics:
-<<<<<<< HEAD
-        Pre Calculation:
-            Deformed Bond Geometry: true
-            Deformation Gradient: false
-            Shape Tensor: false
-            Bond Associated Shape Tensor: false
-            Bond Associated Deformation Gradient: false
-        Material Models: 
-            PMMA: 
-                #Material Model: "PD Solid Elastic"
-                Material Model: "Correspondence Elastic"
-                Symmetry: "isotropic plane stress"
-                Young's Modulus: 7.0e+5
-                Poisson's Ratio: 0.33
-                Zero Energy Mode Control: "Global"
-        Damage Models:
-            DamageTest:
-                Critical Value: 0.003947001394700143
-                Damage Model: Critical Energy
-=======
     Pre Calculation:
       Deformed Bond Geometry: true
       Deformation Gradient: false
@@ -44,7 +24,6 @@
         Young's Modulus: 7.0e+5
         Poisson's Ratio: 0.33
         Zero Energy Mode Control: "Global"
->>>>>>> 0790a5c8
   Boundary Conditions:
     BC_1:
       Coordinate: x
@@ -92,11 +71,7 @@
       Output Variables:
         Displacements: true
         Forces: true
-<<<<<<< HEAD
-        Damage: true   
-=======
         Number of Neighbors: true
->>>>>>> 0790a5c8
   Solver:
     Final Time: 1e-6
     Initial Time: 0.0
