--- conflicted
+++ resolved
@@ -80,8 +80,6 @@
         Number of Neighbors: true
         External_Forces: True
         External_Displacements: True
-<<<<<<< HEAD
-=======
         Strain: True
         Cauchy Stress: True
     Output2:
@@ -91,18 +89,11 @@
       Output Variables:
         Damage: true
       Write After Damage: true
->>>>>>> 80735750
   Physics:
     Damage Models:
       Damage:
         Damage Model: Critical Energy
-<<<<<<< HEAD
-        #DOI: 10.1007/BF02313863
-        Critical Value: 0.27
-        Only Tension: true
-=======
         Critical Value: 0.0035714285714285716
->>>>>>> 80735750
     Material Models:
       Aluminium:
         #Material Model: "Correspondence Elastic"
@@ -118,11 +109,7 @@
       Deformed Bond Geometry: true
       Shape Tensor: false
   Solver:
-<<<<<<< HEAD
-    Final Time: 0.06
-=======
     Final Time: 0.0002
->>>>>>> 80735750
     Initial Time: 0.0
     Material Models: true
     Damage Models: true
