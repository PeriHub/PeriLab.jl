# SPDX-FileCopyrightText: 2023 Christian Willberg <christian.willberg@dlr.de>, Jan-Timo Hesse <jan-timo.hesse@dlr.de>
#
# SPDX-License-Identifier: BSD-3-Clause

import MPI
using Test
using JSON3
using TimerOutputs
include("../../helper.jl")
include("../../../src/MPI_communication/MPI_communication.jl")
include("../../../src/Physics/Material/BondBased/Bondbased_Elastic.jl")
MPI.Init()

const to = TimerOutput()

comm = MPI.COMM_WORLD
rank = MPI.Comm_rank(comm)
ncores = MPI.Comm_size(comm)

test_dict = Dict()

test = test_dict["find_and_set_core_value_min and max"] = Dict("tests" => [], "line" => [])
value = rank + 1
value = find_and_set_core_value_min(comm, value)
push_test!(test, (value == 1), @__FILE__, @__LINE__)
value = rank + 1
value = find_and_set_core_value_max(comm, value)
push_test!(test, (ncores == value), @__FILE__, @__LINE__)


test = test_dict["ut_send_value"] = Dict("tests" => [], "line" => [])
if rank == 0
    send_msg = 100
else
    send_msg = nothing
end
send_msg = send_value(comm, 0, send_msg)
push_test!(test, (send_msg == 100), @__FILE__, @__LINE__)
if rank == 0
    send_msg = true
else
    send_msg = nothing
end
send_msg = send_value(comm, 0, send_msg)
push_test!(test, (send_msg), @__FILE__, @__LINE__)
if rank == 0
    send_msg = 100.5
else
    send_msg = nothing
end
send_msg = send_value(comm, 0, send_msg)
push_test!(test, (send_msg == 100.5), @__FILE__, @__LINE__)

test = test_dict["ut_send_vector_from_root_to_core_i"] = Dict("tests" => [], "line" => [])
distribution = [[1, 2, 3], [1, 2, 3], [1, 2, 3]]
if rank == 0
    send_msg = [2, 1, 5]
else
    send_msg = nothing
end
recv_msg = [0, 0, 0]

recv_msg = send_vector_from_root_to_core_i(comm, send_msg, recv_msg, distribution)
push_test!(test, (recv_msg[1] == 2), @__FILE__, @__LINE__)
push_test!(test, (recv_msg[2] == 1), @__FILE__, @__LINE__)
push_test!(test, (recv_msg[3] == 5), @__FILE__, @__LINE__)
distribution = [[1, 2, 3], [3, 2, 1], [3, 2, 1]]
recv_msg = send_vector_from_root_to_core_i(comm, send_msg, recv_msg, distribution)
if rank != 0
    push_test!(test, (recv_msg[1] == 5), @__FILE__, @__LINE__)
    push_test!(test, (recv_msg[2] == 1), @__FILE__, @__LINE__)
    push_test!(test, (recv_msg[3] == 2), @__FILE__, @__LINE__)
end

if ncores == 3
    include("../../../src/Support/data_manager.jl")
    include("../../../src/IO/IO.jl")
<<<<<<< HEAD

=======
    # import .Read_Mesh
>>>>>>> cd9bd0b7
    import .IO
    using .Data_manager
    distribution = [[1, 2, 3], [2, 3, 4], [4, 1, 3]]
    ncores = 3
    dof = 2
    ptc = [1, 2, 2, 3]
    overlap_map = IO.create_overlap_map(distribution, ptc, ncores)

    overlap_map = IO.get_local_overlap_map(overlap_map, distribution, ncores)

    test_Data_manager = Data_manager
    test_Data_manager.set_comm(comm)

    if rank == 0
        test_Data_manager.set_num_controller(1)
        test_Data_manager.set_num_responder(2)
    end
    if rank == 1
        test_Data_manager.set_num_controller(2)
        test_Data_manager.set_num_responder(1)
    end
    if rank == 2
        test_Data_manager.set_num_controller(1)
        test_Data_manager.set_num_responder(2)
    end
    test_Data_manager.set_dof(dof)
    A = test_Data_manager.create_constant_node_field("A", Float64, 1)
    B = test_Data_manager.create_constant_node_field("B", Float64, 4)
    C = test_Data_manager.create_constant_node_field("C", Int64, 1)
    D = test_Data_manager.create_constant_node_field("D", Int64, 5)
    E = test_Data_manager.create_constant_node_field("E", Bool, 1)
    if rank == 0
        A[1] = 1.4
        A[2] = 3
        A[3] = 5
        B[3, 2] = -5
        B[1, 4] = 10.4
        C[1] = 1
        C[2] = 2
        C[3] = 3
        D[1, 1] = 2
        E[2] = true

    end
    if rank == 1

        A[1] = 1
        A[2] = 88
        A[3] = 1.6

        B[1, 2] = 10
        B[1, 4] = 10.4

        C[1] = 1
        C[2] = 2
        C[3] = 3
        D[1, 1] = 2
        E[1] = true
        E[2] = true
        E[3] = true
    end
    if rank == 2
        A[2] = -2.3
        A[3] = 1.1
        B[2, 4] = 3
        C[1] = 1
        C[2] = 2
        C[3] = 3
        D[1, 4] = 3
        D[2, 1] = 3
    end
    distribution = [[1, 2, 3], [2, 3, 4], [4, 1, 3]]

    # sammel ein und summiere -> zweite routine mit sende vom Controller an alle responder
    A[:] = synch_responder_to_controller(comm, overlap_map, A, 1)
    B[:] = synch_responder_to_controller(comm, overlap_map, B, 4)
    C[:] = synch_responder_to_controller(comm, overlap_map, C, 1)
    D[:] = synch_responder_to_controller(comm, overlap_map, D, 5)
    E[:] = synch_responder_to_controller(comm, overlap_map, E, 1)

    if rank == 0
        test = test_dict["synch_responder_to_controller_rank_0"] = Dict("tests" => [], "line" => [])
        push_test!(test, (A[1] == Float64(-2.3 + 1.4)), @__FILE__, @__LINE__)
        push_test!(test, (A[2] == 3), @__FILE__, @__LINE__)
        push_test!(test, (A[3] == 5), @__FILE__, @__LINE__)
        push_test!(test, (B[1, 4] == Float64(13.4)), @__FILE__, @__LINE__)
        push_test!(test, (B[3, 2] == -5), @__FILE__, @__LINE__)
        push_test!(test, (C[1] == 3), @__FILE__, @__LINE__)
        push_test!(test, (C[2] == 2), @__FILE__, @__LINE__)
        push_test!(test, (C[3] == 3), @__FILE__, @__LINE__)
        push_test!(test, (D[1, 1] == 5), @__FILE__, @__LINE__)
        push_test!(test, (E[1] == false), @__FILE__, @__LINE__)
        push_test!(test, (E[2] == true), @__FILE__, @__LINE__)
        push_test!(test, (E[3] == false), @__FILE__, @__LINE__)
    end
    if rank == 1
        test = test_dict["synch_responder_to_controller_rank_1"] = Dict("tests" => [], "line" => [])
        push_test!(test, (A[1] == 3 + 1), @__FILE__, @__LINE__)
        push_test!(test, (A[2] == Float64(88 + 5 + 1.1)), @__FILE__, @__LINE__)
        push_test!(test, (A[3] == Float64(1.6)), @__FILE__, @__LINE__)
        push_test!(test, (B[1, 2] == Float64(10)), @__FILE__, @__LINE__)
        push_test!(test, (B[1, 4] == Float64(10.4)), @__FILE__, @__LINE__)
        push_test!(test, (B[2, 2] == Float64(-5)), @__FILE__, @__LINE__)
        push_test!(test, (C[1] == 3), @__FILE__, @__LINE__)
        push_test!(test, (C[2] == 8), @__FILE__, @__LINE__)
        push_test!(test, (C[3] == 3), @__FILE__, @__LINE__)
        push_test!(test, (D[1, 1] == 2), @__FILE__, @__LINE__)
        push_test!(test, (E[1] == true), @__FILE__, @__LINE__)
        push_test!(test, (E[2] == true), @__FILE__, @__LINE__)
        push_test!(test, (E[3] == true), @__FILE__, @__LINE__)
    end
    if rank == 2
        test = test_dict["synch_responder_to_controller_rank_2"] = Dict("tests" => [], "line" => [])
        push_test!(test, (A[1] == Float64(1.6)), @__FILE__, @__LINE__)
        push_test!(test, (A[2] == Float64(-2.3)), @__FILE__, @__LINE__)
        push_test!(test, (A[3] == Float64(1.1)), @__FILE__, @__LINE__)
        push_test!(test, (B[1, 1] == Float64(0.0)), @__FILE__, @__LINE__)
        push_test!(test, (B[1, 2] == Float64(0.0)), @__FILE__, @__LINE__)
        push_test!(test, (B[1, 3] == Float64(0.0)), @__FILE__, @__LINE__)
        push_test!(test, (B[1, 4] == Float64(0.0)), @__FILE__, @__LINE__)
        push_test!(test, (B[2, 3] == Float64(0.0)), @__FILE__, @__LINE__)
        push_test!(test, (B[2, 4] == Float64(3.0)), @__FILE__, @__LINE__)

        push_test!(test, (C[1] == 4), @__FILE__, @__LINE__)
        push_test!(test, (C[2] == 2), @__FILE__, @__LINE__)
        push_test!(test, (C[3] == 3), @__FILE__, @__LINE__)

        push_test!(test, (D[1, 4] == 3), @__FILE__, @__LINE__)
        push_test!(test, (D[2, 1] == 3), @__FILE__, @__LINE__)

        push_test!(test, (E[1] == false), @__FILE__, @__LINE__)
        push_test!(test, (E[2] == false), @__FILE__, @__LINE__)
        push_test!(test, (E[3] == false), @__FILE__, @__LINE__)
    end
    MPI.Barrier(comm)

    A[:] = synch_controller_to_responder(comm, overlap_map, A, 1)
    B[:] = synch_controller_to_responder(comm, overlap_map, B, 4)
    C[:] = synch_controller_to_responder(comm, overlap_map, C, 1)
    D[:] = synch_controller_to_responder(comm, overlap_map, D, 5)
    E[:] = synch_controller_to_responder(comm, overlap_map, E, 1)
    if rank == 0
        test = test_dict["synch_controller_to_responder_rank_0"] = Dict("tests" => [], "line" => [])
        push_test!(test, isapprox(A[1], Float64(-0.9)), @__FILE__, @__LINE__)
        push_test!(test, (A[2] == Float64(4)), @__FILE__, @__LINE__)
        push_test!(test, (A[3] == Float64(94.1)), @__FILE__, @__LINE__)
        push_test!(test, (B[1, 4] == Float64(13.4)), @__FILE__, @__LINE__)
        push_test!(test, (B[2, 2] == Float64(10)), @__FILE__, @__LINE__)
        push_test!(test, (B[2, 4] == Float64(10.4)), @__FILE__, @__LINE__)
        push_test!(test, (B[3, 2] == Float64(-5.0)), @__FILE__, @__LINE__)
        push_test!(test, (C[1] == 3), @__FILE__, @__LINE__)
        push_test!(test, (C[2] == 3), @__FILE__, @__LINE__)
        push_test!(test, (C[3] == 8), @__FILE__, @__LINE__)
        push_test!(test, (D[1, 1] == 5), @__FILE__, @__LINE__)
        push_test!(test, (D[2, 1] == 2), @__FILE__, @__LINE__)
        push_test!(test, (E[1] == false), @__FILE__, @__LINE__)
        push_test!(test, (E[2] == true), @__FILE__, @__LINE__)
        push_test!(test, (E[3] == true), @__FILE__, @__LINE__)
        test = test_dict["find_global_core_value!_0"] = Dict("tests" => [], "line" => [])
        push_test!(test, (IO.find_global_core_value!(0, "Sum", 1, test_Data_manager) == 3), @__FILE__, @__LINE__)
        push_test!(test, (IO.find_global_core_value!(0, "Maximum", 1, test_Data_manager) == 2), @__FILE__, @__LINE__)
        push_test!(test, (IO.find_global_core_value!(0, "Minimum", 1, test_Data_manager) == 0), @__FILE__, @__LINE__)
        push_test!(test, (IO.find_global_core_value!(0, "Average", 1, test_Data_manager) == 1), @__FILE__, @__LINE__)
    end
    if rank == 1
        test = test_dict["synch_controller_to_responder_rank_1"] = Dict("tests" => [], "line" => [])
        push_test!(test, (A[1] == Float64(4.0)), @__FILE__, @__LINE__)
        push_test!(test, (A[2] == Float64(94.1)), @__FILE__, @__LINE__)
        push_test!(test, (A[3] == Float64(1.6)), @__FILE__, @__LINE__)
        push_test!(test, (B[1, 2] == Float64(10)), @__FILE__, @__LINE__)
        push_test!(test, (B[1, 4] == Float64(10.4)), @__FILE__, @__LINE__)
        push_test!(test, (B[2, 2] == Float64(-5)), @__FILE__, @__LINE__)
        push_test!(test, (C[1] == 3), @__FILE__, @__LINE__)
        push_test!(test, (C[2] == 8), @__FILE__, @__LINE__)
        push_test!(test, (C[3] == 4), @__FILE__, @__LINE__)
        push_test!(test, (D[1, 1] == 2), @__FILE__, @__LINE__)
        push_test!(test, (D[3, 3] == 0), @__FILE__, @__LINE__)
        push_test!(test, (D[3, 4] == 3), @__FILE__, @__LINE__)
        push_test!(test, (D[3, 5] == 0), @__FILE__, @__LINE__)
        push_test!(test, (E[1] == true), @__FILE__, @__LINE__)
        push_test!(test, (E[2] == true), @__FILE__, @__LINE__)
        push_test!(test, (E[3] == false), @__FILE__, @__LINE__)
        test = test_dict["find_global_core_value!_1"] = Dict("tests" => [], "line" => [])
        push_test!(test, (IO.find_global_core_value!(1, "Sum", 1, test_Data_manager) == 3), @__FILE__, @__LINE__)
        push_test!(test, (IO.find_global_core_value!(1, "Maximum", 1, test_Data_manager) == 2), @__FILE__, @__LINE__)
        push_test!(test, (IO.find_global_core_value!(1, "Minimum", 1, test_Data_manager) == 0), @__FILE__, @__LINE__)
        push_test!(test, (IO.find_global_core_value!(1, "Average", 1, test_Data_manager) == 1), @__FILE__, @__LINE__)
    end
    if rank == 2
        test = test_dict["synch_controller_to_responder_rank_2"] = Dict("tests" => [], "line" => [])
        push_test!(test, (A[1] == Float64(1.6)), @__FILE__, @__LINE__)
        push_test!(test, isapprox(A[2], Float64(-0.9)), @__FILE__, @__LINE__)
        push_test!(test, (A[3] == Float64(94.1)), @__FILE__, @__LINE__)
        push_test!(test, (B[1, 1] == Float64(0.0)), @__FILE__, @__LINE__)
        push_test!(test, (B[1, 2] == Float64(0.0)), @__FILE__, @__LINE__)
        push_test!(test, (B[1, 3] == Float64(0.0)), @__FILE__, @__LINE__)
        push_test!(test, (B[1, 4] == Float64(0.0)), @__FILE__, @__LINE__)
        push_test!(test, (B[2, 3] == Float64(0.0)), @__FILE__, @__LINE__)
        push_test!(test, (B[2, 4] == Float64(13.4)), @__FILE__, @__LINE__)
        push_test!(test, (B[3, 2] == Float64(-5.0)), @__FILE__, @__LINE__)
        push_test!(test, (C[1] == 4), @__FILE__, @__LINE__)
        push_test!(test, (C[2] == 3), @__FILE__, @__LINE__)
        push_test!(test, (C[3] == 8), @__FILE__, @__LINE__)

        push_test!(test, (D[1, 4] == 3), @__FILE__, @__LINE__)
        push_test!(test, (D[2, 1] == 5), @__FILE__, @__LINE__)

        push_test!(test, (E[1] == false), @__FILE__, @__LINE__)
        push_test!(test, (E[2] == false), @__FILE__, @__LINE__)
        push_test!(test, (E[3] == true), @__FILE__, @__LINE__)
        test = test_dict["find_global_core_value!_2"] = Dict("tests" => [], "line" => [])
        push_test!(test, (IO.find_global_core_value!(2, "Sum", 1, test_Data_manager) == 3), @__FILE__, @__LINE__)
        push_test!(test, (IO.find_global_core_value!(2, "Maximum", 1, test_Data_manager) == 2), @__FILE__, @__LINE__)
        push_test!(test, (IO.find_global_core_value!(2, "Minimum", 1, test_Data_manager) == 0), @__FILE__, @__LINE__)
        push_test!(test, (IO.find_global_core_value!(2, "Average", 1, test_Data_manager) == 1), @__FILE__, @__LINE__)
    end
    nn = test_Data_manager.create_constant_node_field("Number of Neighbors", Int64, 1)
    nn .= 2
    h = test_Data_manager.create_constant_node_field("Horizon", Float64, 1)
    nodes = test_Data_manager.get_nnodes()
    h .= 5.0
    bf = test_Data_manager.create_constant_bond_field("Bond Forces", Float64, dof)

    bdN, bdNP1 = test_Data_manager.create_bond_field("Bond Damage", Float64, 1)
    dbN, dbNP1 = test_Data_manager.create_bond_field("Deformed Bond Geometry", Float64, dof + 1)
    bg = test_Data_manager.create_constant_bond_field("Bond Geometry", Float64, dof + 1)
    for iID in 1:nodes
        bdNP1[iID][:] .= 1
        bg[iID][:, end] .= 1
        dbNP1[iID][:, end] .= 1 + (-1)^iID * 0.1
        dbNP1[iID][:, 1:dof] .= 1
    end
    test_Data_manager = Bondbased_Elastic.compute_forces(test_Data_manager, Vector{Int64}(1:nodes), Dict("Bulk Modulus" => 1.0, "Young's Modulus" => 1.0), 0.0, 0.0, to)

    bf = test_Data_manager.get_field("Bond Forces")

    synch_controller_bonds_to_responder(comm, overlap_map, bf, dof)

    if rank == 0
        test = test_dict["synch_controller_bonds_to_responder_rank_0"] = Dict("tests" => [], "line" => [])
        # push_test!(test, (bf[1] == Float64(-0.9)), @__FILE__, @__LINE__)
    end

    synch_controller_bonds_to_responder_flattened(comm, overlap_map, bf, dof)
    if rank == 0
        test = test_dict["synch_controller_bonds_to_responder_flattened_rank_0"] = Dict("tests" => [], "line" => [])
        # push_test!(test, (bf[1] == Float64(-0.9)), @__FILE__, @__LINE__)
    end
end

open("test_results_$rank.json", "w") do f
    JSON3.pretty(f, JSON3.write(test_dict))
end

MPI.Finalize()<|MERGE_RESOLUTION|>--- conflicted
+++ resolved
@@ -75,11 +75,6 @@
 if ncores == 3
     include("../../../src/Support/data_manager.jl")
     include("../../../src/IO/IO.jl")
-<<<<<<< HEAD
-
-=======
-    # import .Read_Mesh
->>>>>>> cd9bd0b7
     import .IO
     using .Data_manager
     distribution = [[1, 2, 3], [2, 3, 4], [4, 1, 3]]
