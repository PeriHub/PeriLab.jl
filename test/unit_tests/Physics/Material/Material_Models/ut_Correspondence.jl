# SPDX-FileCopyrightText: 2023 Christian Willberg <christian.willberg@dlr.de>, Jan-Timo Hesse <jan-timo.hesse@dlr.de>
#
# SPDX-License-Identifier: BSD-3-Clause

include("../../../../../src/Physics/Material/Material_Models/Correspondence.jl")
#include("../../../../../src/PeriLab.jl")
# include("../../../../../src/Core/data_manager.jl")
using Test
using .Correspondence
#using .PeriLab
@testset "zero_energy_mode_compensation_exception" begin

    test_data_manager = PeriLab.Data_manager
    nnodes = 2
    test_data_manager.set_num_controller(nnodes)
    nn = test_data_manager.create_constant_node_field("Number of Neighbors", Int64, 1)
    nn[1] = 2
    nn[2] = 3
    nodes = Vector{Int64}(1:2)

    @test Correspondence.zero_energy_mode_compensation(test_data_manager, nodes, Dict(), 0.0, 0.0) == test_data_manager
<<<<<<< HEAD
=======
end
@testset "rotate_second_order_tensor" begin

    angles = [0]
    rotation_tensor = PeriLab.IO.Geometry.rotation_tensor(angles)
    tensor = zeros(2, 2)
    tensor[1, 1] = 1
    dof = 2
    back = true
    tensorTest = Correspondence.rotate_second_order_tensor(rotation_tensor, tensor, dof, back)
    @test tensorTest == tensor
    angles = [90.0]
    rotation_tensor = PeriLab.IO.Geometry.rotation_tensor(angles)
    tensorTest = Correspondence.rotate_second_order_tensor(rotation_tensor, tensor, dof, back)
    @test isapprox(tensorTest[1, 1] + 1, 1) # plus one, because of how approx works
    @test isapprox(tensorTest[1, 2] + 1, 1)
    @test isapprox(tensorTest[2, 1] + 1, 1)
    # @test isapprox(tensorTest[2, 2], 1)
    back = false
    tensorTest = Correspondence.rotate_second_order_tensor(rotation_tensor, tensor, dof, back)
    @test tensorTest == tensor

    angles = [0, 0, 0]
    rotation_tensor = PeriLab.IO.Geometry.rotation_tensor(angles)
    tensor = zeros(3, 3)
    tensor[1, 1] = 1
    dof = 3

    back = true
    tensorTest = Correspondence.rotate_second_order_tensor(rotation_tensor, tensor, dof, back)
    @test tensorTest == tensor
    angles = [0, 0, 90.0]
    rotation_tensor = PeriLab.IO.Geometry.rotation_tensor(angles)
    tensorTest = Correspondence.rotate_second_order_tensor(rotation_tensor, tensor, dof, back)
    @test isapprox(tensorTest[1, 1] + 1, 1) # plus one, because of how approx works
    @test isapprox(tensorTest[1, 2] + 1, 1)
    @test isapprox(tensorTest[1, 3] + 1, 1)
    @test isapprox(tensorTest[2, 1] + 1, 1)
    # @test isapprox(tensorTest[2, 2], 1)
    @test isapprox(tensorTest[2, 3] + 1, 1)
    @test isapprox(tensorTest[3, 1] + 1, 1)
    @test isapprox(tensorTest[3, 2] + 1, 1)
    @test isapprox(tensorTest[3, 3] + 1, 1)

    back = false
    tensorTest = Correspondence.rotate_second_order_tensor(rotation_tensor, tensor, dof, back)
    @test tensorTest == tensor

    angles = [10, 20, 90.0]
    rotation_tensor = PeriLab.IO.Geometry.rotation_tensor(angles)
    tensorTest = Correspondence.rotate_second_order_tensor(rotation_tensor, tensor, dof, true)
    tensorTest = Correspondence.rotate_second_order_tensor(rotation_tensor, tensor, dof, false)
    @test tensorTest == tensor

>>>>>>> 9501f961
end<|MERGE_RESOLUTION|>--- conflicted
+++ resolved
@@ -19,8 +19,6 @@
     nodes = Vector{Int64}(1:2)
 
     @test Correspondence.zero_energy_mode_compensation(test_data_manager, nodes, Dict(), 0.0, 0.0) == test_data_manager
-<<<<<<< HEAD
-=======
 end
 @testset "rotate_second_order_tensor" begin
 
@@ -75,5 +73,4 @@
     tensorTest = Correspondence.rotate_second_order_tensor(rotation_tensor, tensor, dof, false)
     @test tensorTest == tensor
 
->>>>>>> 9501f961
 end