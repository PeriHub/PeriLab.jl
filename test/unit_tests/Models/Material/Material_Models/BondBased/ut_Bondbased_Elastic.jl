--- conflicted
+++ resolved
@@ -9,11 +9,7 @@
 using Test
 using TimerOutputs
 #include("../../../../../../src/PeriLab.jl")
-<<<<<<< HEAD
-#using .PeriLab
-=======
-# using .PeriLab
->>>>>>> c1ab3852
+# #using .PeriLab
 
 #const to = TimerOutput()
 
