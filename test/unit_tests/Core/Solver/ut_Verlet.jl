# SPDX-FileCopyrightText: 2023 Christian Willberg <christian.willberg@dlr.de>, Jan-Timo Hesse <jan-timo.hesse@dlr.de>
#
# SPDX-License-Identifier: BSD-3-Clause

using Test
using MPI

include("../../../../src/Core/BC_manager.jl")
include("../../../../src/Core/Solver/Verlet.jl")
include("../../../../src/Core/Solver/Solver_control.jl")
include("../../../../src/Support/geometry.jl")

if !isdefined(@__MODULE__, :Data_manager)
    include("../../../../src/Support/data_manager.jl")
end
include("../../../../src/Support/Parameters/parameter_handling.jl")
using .Data_manager
using .Geometry
using .Boundary_conditions
using .Solver
using .Verlet
@testset "ut_test_timestep" begin
    @test Verlet.test_timestep(1, 2) == 1
    @test Verlet.test_timestep(2, 1.1) == 1.1
    @test Verlet.test_timestep(2, 2) == 2
end

@testset "ut_get_cs_denominator" begin
    volume = [1, 2, 3]
    bondgeometry = [1, 2, 3]
    @test Verlet.get_cs_denominator(volume, bondgeometry) == 3
    bondgeometry = [2, 4, 6]
    @test Verlet.get_cs_denominator(volume, bondgeometry) == 1.5
    bondgeometry = [1, 0.5, 2]
    @test Verlet.get_cs_denominator(volume, bondgeometry) == 6.5
end

nnodes = 5
dof = 2
testDatamanager = Data_manager

testDatamanager.set_nmasters(5)
testDatamanager.set_dof(2)
blocks = testDatamanager.create_constant_node_field("Block_Id", Int64, 1)
horizon = testDatamanager.create_constant_node_field("Horizon", Float32, 1)
coor = testDatamanager.create_constant_node_field("Coordinates", Float32, 2)
density = testDatamanager.create_constant_node_field("Density", Float32, 1)
volume = testDatamanager.create_constant_node_field("Volume", Float32, 1)
lenNlist = testDatamanager.create_constant_node_field("Number of Neighbors", Int64, 1)
lenNlist[:] = [4, 4, 4, 4, 4]

nlist = testDatamanager.create_constant_bond_field("Neighborhoodlist", Int64, 1)
bondGeom = testDatamanager.create_constant_bond_field("Bond Geometry", Float32, 3)
nlist[1] = [2, 3, 4, 5]
nlist[2] = [1, 3, 4, 5]
nlist[3] = [1, 2, 4, 5]
nlist[4] = [1, 2, 3, 5]
nlist[5] = [1, 2, 3, 4]

coor[1, 1] = 0;
coor[1, 2] = 0;
coor[2, 1] = 0.5;
coor[2, 2] = 0.5;
coor[3, 1] = 1;
coor[3, 2] = 0;
coor[4, 1] = 0;
coor[4, 2] = 1;
coor[5, 1] = 1;
coor[5, 2] = 1;

volume[:] = [0.5, 0.5, 0.5, 0.5, 0.5]
density[:] = [1e-6, 1e-6, 3e-6, 3e-6, 1e-6]
horizon[:] = [3.1, 3.1, 3.1, 3.1, 3.1]

bondGeom = Geometry.bond_geometry(Vector(1:nnodes), dof, nlist, coor, bondGeom)

blocks[:] = [1, 1, 2, 2, 1]
blocks = testDatamanager.set_block_list(blocks)
# from Peridigm
testValmech = 0.0002853254715348906
MPI.Init()
comm = MPI.COMM_WORLD
testDatamanager.set_comm(comm)
# from Peridigm
@testset "ut_mechanical_critical_time_step" begin

<<<<<<< HEAD
    t = compute_mechanical_critical_time_step(collect(1:nnodes), testDatamanager, 140.0)
    @test abs(testValmech / t - 1) < 1e-6

end
@testset "ut_thermodynamic_critical_time_step" begin

    testVal = 72.82376628733019 # to take from Peridigm
    t = compute_thermodynamic_critical_time_step(collect(1:nnodes), testDatamanager, 0.12, 1.8e9)
    @test abs(testVal / t - 1) < 1e-6
=======
    t = Verlet.compute_mechanical_crititical_time_step(Vector{Int64}(1:nnodes), testDatamanager, Float32(140.0))
    @test testValmech / t - 1 < 1e-6
    testVal = 1e50 # to take from Peridigm
    #t = compute_thermodynamic_crititical_time_step(1:nnodes, testDatamanager, 140.0, 5.1)
    #@test testVal / t - 1 < 1e-6
>>>>>>> dea256d9

end

testDatamanager.init_property()
testDatamanager.set_property(1, "Material Model", "Bulk Modulus", Float32(140.0))
testDatamanager.set_property(2, "Material Model", "Bulk Modulus", Float32(140.0))
@testset "ut_init_Verlet" begin
    params = Dict("Solver" => Dict("Initial Time" => 0.0, "Final Time" => 1.0, "Verlet" => Dict("Safety Factor" => 1.0)))
    start_time, dt, nsteps = Verlet.init_solver(params, testDatamanager, Dict{Int64,Vector{Int64}}(1 => Vector{Int64}(1:nnodes)), true, false)

    @test start_time == params["Solver"]["Initial Time"]
    testStep = Int64(ceil((params["Solver"]["Final Time"] - params["Solver"]["Initial Time"]) / testValmech))
    @test nsteps == testStep
    testDt = (params["Solver"]["Final Time"] - params["Solver"]["Initial Time"]) / testStep

    #nsteps = ceil((end_time - initial_time) / dt)
    #dt = (end_time - initial_time) / nsteps

    @test testDt / dt - 1 < 1e-6
    params = Dict("Solver" => Dict("Initial Time" => 0.0, "Final Time" => 1.0, "Verlet" => Dict("Safety Factor" => 1.0, "Fixed dt" => 1e-5)))
    start_time, dt, nsteps = Verlet.init_solver(params, testDatamanager, 1:nnodes, true, false)

    testStep = Int64(ceil((params["Solver"]["Final Time"] - params["Solver"]["Initial Time"]) / 1e-5))
    @test testStep == nsteps
    testFixdtVal = (params["Solver"]["Final Time"] - params["Solver"]["Initial Time"]) / testStep

    @test testFixdtVal / dt - 1 < 1e-6

end
"""
nnodes = 5
dof = 2

testDatamanager = Data_manager
testDatamanager.set_comm(comm)
testDatamanager.set_nmasters(5)
testDatamanager.set_dof(2)

testDatamanager.set_glob_to_loc([1, 2, 3, 4, 5])
density = testDatamanager.create_constant_node_field("Density", Float32, 1)
force = testDatamanager.create_node_field("Forces", Float32, dof)
Y = testDatama#nager.create_node_field("Deformed State", Float32, dof)
u = testDatamanager.create_node_field("Displacements", Float32, dof)
bu = testDatamanager.create_bond_field("Deformed Bond Geometry", Float32, dof + 1)
a = testDatamanager.create_constant_node_field("Acceleration", Float32, dof)
v = testDatamanager.create_node_field("Velocity", Float32, dof)

density[:] = [1e-6, 1e-6, 3e-6, 3e-6, 1e-6]
testDatamanager.set_nset("Nset_1", [1, 2, 3])
testDatamanager.set_nset("Nset_2", [3, 4, 7, 10])
blockNodes = [1, 1, 2, 2, 1]
params = Dict("Boundary Conditions" => Dict("BC_1" => Dict("Type" => "Force", "Node Set" => "Nset_1", "Coordinate" => "x", "Value" => "20*t"), "BC_2" => Dict("Type" => "Displacement", "Node Set" => "Nset_2", "Coordinate" => "y", "Value" => "5")))

bcs = Boundary_conditions.init_BCs(params, testDatamanager)
exos = []
outputs = Dict()
solver_options = Dict("Initial Time" => 0, "dt" => 3.59255e-05, "nsteps" => 2)
testDatamanager.set_rank(0)
exos = run_Verlet_solver(solver_options, Solver.get_nodes(blockNodes), bcs, testDatamanager, outputs, exos, Solver.write_results)
testDatamanager.set_rank(1)
# only if routine runs, if progress bar is not active
bcs = Boundary_conditions.init_BCs(params, testDatamanager)
exos = []
outputs = Dict()
solver_options = Dict("Initial Time" => 0, "dt" => 3.59255e-05, "nsteps" => 2)
exos = run_Verlet_solver(solver_options, Solver.get_nodes(blockNodes), bcs, testDatamanager, outputs, exos, Solver.write_results)
"""
MPI.Finalize()<|MERGE_RESOLUTION|>--- conflicted
+++ resolved
@@ -78,29 +78,22 @@
 blocks = testDatamanager.set_block_list(blocks)
 # from Peridigm
 testValmech = 0.0002853254715348906
+testVal = 72.82376628733019
 MPI.Init()
 comm = MPI.COMM_WORLD
 testDatamanager.set_comm(comm)
 # from Peridigm
 @testset "ut_mechanical_critical_time_step" begin
 
-<<<<<<< HEAD
-    t = compute_mechanical_critical_time_step(collect(1:nnodes), testDatamanager, 140.0)
+    t = Verlet.compute_mechanical_critical_time_step(Vector{Int64}(1:nnodes), testDatamanager, Float32(140.0))
     @test abs(testValmech / t - 1) < 1e-6
 
 end
-@testset "ut_thermodynamic_critical_time_step" begin
+# from Peridigm
+@testset "ut_thermodynamic_crititical_time_step" begin
 
-    testVal = 72.82376628733019 # to take from Peridigm
-    t = compute_thermodynamic_critical_time_step(collect(1:nnodes), testDatamanager, 0.12, 1.8e9)
+    t = Verlet.compute_thermodynamic_critical_time_step(Vector{Int64}(1:nnodes), testDatamanager, Float32(0.12), Float32(1.8e9))
     @test abs(testVal / t - 1) < 1e-6
-=======
-    t = Verlet.compute_mechanical_crititical_time_step(Vector{Int64}(1:nnodes), testDatamanager, Float32(140.0))
-    @test testValmech / t - 1 < 1e-6
-    testVal = 1e50 # to take from Peridigm
-    #t = compute_thermodynamic_crititical_time_step(1:nnodes, testDatamanager, 140.0, 5.1)
-    #@test testVal / t - 1 < 1e-6
->>>>>>> dea256d9
 
 end
 
