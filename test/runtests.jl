# SPDX-FileCopyrightText: 2023 Christian Willberg <christian.willberg@dlr.de>, Jan-Timo Hesse <jan-timo.hesse@dlr.de>
#
# SPDX-License-Identifier: BSD-3-Clause

using Test
using TestSetExtensions
using Aqua
using Logging
using MPI
using PeriLab
Logging.disable_logging(Logging.Error)
MPI.Init()

@testset ExtendedTestSet "PeriLab" begin

    @testset "Support" begin

        @testset "Parameters" begin

            @testset "ut_parameter_handling" begin
                @includetests["unit_tests/Support/Parameters/ut_parameter_handling"]
            end

        end

        @testset "ut_data_manager" begin
            @includetests["unit_tests/Support/ut_data_manager"]
        end

        @testset "ut_helpers" begin
            @includetests["unit_tests/Support/ut_helpers"]
        end

        @testset "ut_tools" begin
            @includetests["unit_tests/Support/ut_tools"]
        end

        @testset "ut_geometry" begin
            @includetests["unit_tests/Support/ut_geometry"]
        end
    end

    @testset "Core" begin


        @testset "Solver" begin

            # @testset "ut_Solver_control" begin
            #     include("unit_tests/Core/Solver//ut_Solver_control.jl")
            # end

            # @testset "ut_Verlet" begin
            # include("unit_tests/Core/Solver//ut_Verlet.jl")
            # end

        end

        @testset "ut_BC_manager" begin
            @includetests["unit_tests/Core/ut_BC_manager"]
        end
    end

    @testset "IO" begin

        @testset "ut_exodus_export" begin
            @includetests["unit_tests/IO/ut_exodus_export"]
            include("unit_tests/IO/ut_exodus_export.jl")
        end

        @testset "ut_IO" begin
            @includetests["unit_tests/IO/ut_IO"]
        end

        @testset "ut_mesh_data" begin
            @includetests["unit_tests/IO/ut_mesh_data"]
        end

        @testset "ut_bond_filter" begin
            @includetests["unit_tests/IO/ut_bond_filter"]
        end
    end
    @testset "Compute" begin
        @includetests["unit_tests/Compute/ut_compute_force"]
    end

    @testset "MPI" begin

        @testset "ut_MPI" begin
            #   include("unit_tests/MPI_communication/ut_MPI.jl")
        end

    end


    @testset "Physics" begin

        @testset "Thermal" begin end
<<<<<<< HEAD
        @testset "Correspondence" begin
            # @includetests["unit_tests/Physics/Thermal/Correspondence/ut_Thermal_correspondence"]
        end
=======
>>>>>>> eec2b415

        @testset "ut_Physics_Factory" begin
            @includetests["unit_tests/Physics/ut_Physics_Factory"]
        end
        @testset "ut_Damage" begin
            @includetests["unit_tests/Physics/Damage/ut_Damage_Factory"]
        end
        @testset "ut_Material" begin
            @testset "ut_material_basis" begin
                @includetests["unit_tests/Physics/Material/ut_material_basis"]
            end
            @testset "ut_ordinary" begin
                @includetests["unit_tests/Physics/Material/Material_Models/Ordinary/ut_ordinary"]
            end
        end
    end

    @testset "fullscale_tests" begin
        @testset "test_BCs" begin
            @includetests["fullscale_tests/test_BCs/test_BCs"]
        end
        @testset "test_PD_Solid_Elastic" begin
            @includetests["fullscale_tests/test_PD_Solid_Elastic/test_PD_Solid_Elastic"]
        end

        @testset "test_Critical_stretch" begin
            @includetests["fullscale_tests/test_Critical_stretch/test_Critical_stretch"]
        end
    end

    # @testset "test_Correspondence_Elastic" begin
    #     @includetests["fullscale_tests/test_Correspondence_Elastic/test_Correspondence_Elastic"]
    # end
end

MPI.Finalize()
# Aqua.test_all(PeriLab)<|MERGE_RESOLUTION|>--- conflicted
+++ resolved
@@ -95,12 +95,6 @@
     @testset "Physics" begin
 
         @testset "Thermal" begin end
-<<<<<<< HEAD
-        @testset "Correspondence" begin
-            # @includetests["unit_tests/Physics/Thermal/Correspondence/ut_Thermal_correspondence"]
-        end
-=======
->>>>>>> eec2b415
 
         @testset "ut_Physics_Factory" begin
             @includetests["unit_tests/Physics/ut_Physics_Factory"]
