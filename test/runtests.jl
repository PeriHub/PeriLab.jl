include("../src/PeriLab.jl")
import .PeriLab
using Test
using Aqua
using Logging
Logging.disable_logging(Logging.Error)


@testset "Support" begin

    @testset "Parameters" begin

        @testset "ut_parameter_handling" begin
            include("../src/Support/Parameters/unit_test/ut_parameter_handling.jl")
        end

    end

    @testset "ut_data_manager" begin
        include("../src/Support/unit_test/ut_data_manager.jl")
    end

    @testset "ut_helpers" begin
        include("../src/Support/unit_test/ut_helpers.jl")
    end

    @testset "ut_tools" begin
        include("../src/Support/unit_test/ut_tools.jl")
    end

end

@testset "Core" begin


    @testset "Solver" begin

        @testset "ut_Solver_control" begin
            include("../src/Core/Solver/unit_test/ut_Solver_control.jl")
        end

        @testset "ut_Verlet" begin
            include("../src/Core/Solver/unit_test/ut_Verlet.jl")
        end

    end

    @testset "ut_BC_manager" begin
        include("../src/Core/unit_test/ut_BC_manager.jl")
    end
end

@testset "IO" begin

    @testset "ut_exodus_export" begin
        include("../src/IO/unit_test/ut_exodus_export.jl")
    end

    @testset "ut_IO" begin
        include("../src/IO/unit_test/ut_IO.jl")
    end

    @testset "ut_mesh_data" begin
        include("../src/IO/unit_test/ut_mesh_data.jl")
    end
end


@testset "MPI" begin

    @testset "ut_MPI" begin
        #   include("../src/MPI_communication/unit_test/ut_MPI.jl")
    end

end


@testset "Physics" begin

    @testset "Thermal" begin end
    @testset "Correspondence" begin


        include("../src/Physics/Thermal/Correspondence/unit_test/ut_Thermal_correspondence.jl")



    end

    @testset "ut_Physics_Factory" begin
        include("../src/Physics/unit_test/ut_Physics_Factory.jl")
    end

end

<<<<<<< HEAD
@testset "Code quality" begin
    Aqua.test_all(PeriLab)
end
=======
@testset "Support" begin

    @testset "Parameters" begin

        @testset "ut_parameter_handling" begin
            include("../src/Support/Parameters/unit_test/ut_parameter_handling.jl")
        end

    end

    @testset "ut_data_manager" begin
        include("../src/Support/unit_test/ut_data_manager.jl")
    end

    @testset "ut_helpers" begin
        include("../src/Support/unit_test/ut_helpers.jl")
    end

    @testset "ut_tools" begin
        include("../src/Support/unit_test/ut_tools.jl")
    end

end

# Aqua.test_all(PeriLab)
>>>>>>> e04c786d
<|MERGE_RESOLUTION|>--- conflicted
+++ resolved
@@ -93,11 +93,6 @@
 
 end
 
-<<<<<<< HEAD
-@testset "Code quality" begin
-    Aqua.test_all(PeriLab)
-end
-=======
 @testset "Support" begin
 
     @testset "Parameters" begin
@@ -122,5 +117,4 @@
 
 end
 
-# Aqua.test_all(PeriLab)
->>>>>>> e04c786d
+# Aqua.test_all(PeriLab)