--- conflicted
+++ resolved
@@ -1,65 +1,59 @@
-# SPDX-FileCopyrightText: 2023 Christian Willberg <christian.willberg@dlr.de>, Jan-Timo Hesse <jan-timo.hesse@dlr.de>
-#
-# SPDX-License-Identifier: BSD-3-Clause
-
-PeriLab:
-  Discretization:
-    Node Sets:
-      Node Set 1: 1 2 3 4 5 6
-    Input Mesh File: "test_mesh_p1_2d.txt"
-<<<<<<< HEAD
-    Type: "Text File"
-    Input External Topology:
-        File: "test_topo_p1_2d.txt"
-        Add Neighbor Search: false
-        Type: "Text File"
-=======
-    Type: Text File
-    Input External Topology:
-      File: "test_topo_p1_2d.txt"
-      Add Neighbor Search: false
->>>>>>> c036d37f
-  FEM:
-    Element Type: "Lagrange"
-    Degree: 1 1
-    Material Model: "Mat_1"
-  Physics:
-    Material Models:
-      Mat_1:
-        Material Model: "Correspondence Elastic"
-        Symmetry: "isotropic plane strain"
-        Bulk Modulus: 2.5e+3
-        Shear Modulus: 1.15e3
-  Blocks:
-    block_1:
-      Block Names: "block_1"
-      Material Model: "Mat_1"
-      Density: 2000
-      Horizon: 1.1005
-  Boundary Conditions:
-    BC_1:
-      Type: "Displacements"
-      Node Set: "Node Set 1"
-      Coordinate: "x"
-      Value: "0.1*x"
-    BC_2:
-      Type: "Displacements"
-      Node Set: "Node Set 1"
-      Coordinate: "y"
-      Value: "0.0"
-  Solver:
-    Verbose: False
-    Initial Time: 0.0
-    Final Time: 0.8
-    Verlet:
-      Safety Factor: 1.00
-      Numerical Damping: 0e-0
-      Fixed dt: 0.4
-  Outputs:
-    Output1:
-      Output Filename: "FEM_p1_1_2d"
-      Output File Type: Exodus
-      Output Frequency: 1
-      Output Variables:
-        Cauchy Stress: True
-        Displacements: True
+# SPDX-FileCopyrightText: 2023 Christian Willberg <christian.willberg@dlr.de>, Jan-Timo Hesse <jan-timo.hesse@dlr.de>
+#
+# SPDX-License-Identifier: BSD-3-Clause
+
+PeriLab:
+  Discretization:
+    Node Sets:
+      Node Set 1: 1 2 3 4 5 6
+    Input Mesh File: "test_mesh_p1_2d.txt"
+    Type: "Text File"
+    Type: Text File
+    Input External Topology:
+      File: "test_topo_p1_2d.txt"
+      Add Neighbor Search: false
+        Type: "Text File"
+  FEM:
+    Element Type: "Lagrange"
+    Degree: 1 1
+    Material Model: "Mat_1"
+  Physics:
+    Material Models:
+      Mat_1:
+        Material Model: "Correspondence Elastic"
+        Symmetry: "isotropic plane strain"
+        Bulk Modulus: 2.5e+3
+        Shear Modulus: 1.15e3
+  Blocks:
+    block_1:
+      Block Names: "block_1"
+      Material Model: "Mat_1"
+      Density: 2000
+      Horizon: 1.1005
+  Boundary Conditions:
+    BC_1:
+      Type: "Displacements"
+      Node Set: "Node Set 1"
+      Coordinate: "x"
+      Value: "0.1*x"
+    BC_2:
+      Type: "Displacements"
+      Node Set: "Node Set 1"
+      Coordinate: "y"
+      Value: "0.0"
+  Solver:
+    Verbose: False
+    Initial Time: 0.0
+    Final Time: 0.8
+    Verlet:
+      Safety Factor: 1.00
+      Numerical Damping: 0e-0
+      Fixed dt: 0.4
+  Outputs:
+    Output1:
+      Output Filename: "FEM_p1_1_2d"
+      Output File Type: Exodus
+      Output Frequency: 1
+      Output Variables:
+        Cauchy Stress: True
+        Displacements: True