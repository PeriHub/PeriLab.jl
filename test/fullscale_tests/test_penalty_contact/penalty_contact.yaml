# SPDX-FileCopyrightText: 2023 Christian Willberg <christian.willberg@dlr.de>, Jan-Timo Hesse <jan-timo.hesse@dlr.de>
#
# SPDX-License-Identifier: BSD-3-Clause

PeriLab:
  Discretization:
    Node Sets:
      Node Set 1: ns_1.txt
      Node Set 2: ns_2.txt
    Type: "Text File"
    Input Mesh File: "mesh.txt"
    Bond Filters:
      bf_1:
        Bottom Length: 15.0
        Bottom Unit Vector X: 1.0
        Bottom Unit Vector Y: 0.0
        Bottom Unit Vector Z: 0.0
        Lower Left Corner X: -2.0
        Lower Left Corner Y: 0.01025
        Lower Left Corner Z: -0.001
        Normal X: 0.0
        Normal Y: 1.0
        Normal Z: 0.0
        Side Length: 2.0
        Type: Rectangular_Plane
  Models:
    Material Models:
      Mat_1:
        Material Model: "Bond-based Elastic"
        Symmetry: "isotropic plane stress"
        Young's Modulus: 7e10
        Poisson's Ratio: 0.33
  Contact:
    Globals:
      Global Search Frequency: 1
      Only Surface Contact Nodes: true
    Contact_1:
      Type: "Penalty Contact"
      Contact Radius: 0.005
      Contact Stiffness: 1e8
      Contact Groups:
        Group 1:
          Master Block ID: 2
          Slave Block ID: 1
          Search Radius: 0.005
  Blocks:
    block_1:
      Block ID: 1
      Density: 2700
      Horizon: 0.00751
      Material Model: Mat_1
    block_2:
      Block ID: 2
      Density: 2700
      Horizon: 0.00751
      Material Model: Mat_1
  Boundary Conditions:
    BC_1:
      Variable: "Displacements"
      Node Set: "Node Set 1"
      Coordinate: "y"
      Value: "0"
      Type: Dirichlet
    BC_2:
      Variable: "Velocity"
      Node Set: "Node Set 2"
      Coordinate: "y"
      Value: -25
      Type: Initial
  Solver:
    Material Models: True
    Initial Time: 0.0
    Final Time: 2.14521e-07
    Verlet:
      Safety Factor: 0.9
  Outputs:
    Output1:
      Output Filename: "penalty_contact"
<<<<<<< HEAD
      Output Frequency: 1
=======
      Output File Type: Exodus
      Output Frequency: 50
>>>>>>> 63480e06
      Output Variables:
        Displacements: True
        Forces: True
        Velocity: True
        Contact Nodes: True<|MERGE_RESOLUTION|>--- conflicted
+++ resolved
@@ -76,12 +76,8 @@
   Outputs:
     Output1:
       Output Filename: "penalty_contact"
-<<<<<<< HEAD
+      Output File Type: Exodus
       Output Frequency: 1
-=======
-      Output File Type: Exodus
-      Output Frequency: 50
->>>>>>> 63480e06
       Output Variables:
         Displacements: True
         Forces: True
