# SPDX-FileCopyrightText: 2023 Christian Willberg <christian.willberg@dlr.de>, Jan-Timo Hesse <jan-timo.hesse@dlr.de>
#
# SPDX-License-Identifier: BSD-3-Clause

using LinearAlgebra
using AbaqusReader
using DataFrames
using OrderedCollections: OrderedDict
using PrettyTables
<<<<<<< HEAD

=======
include("bond_filters.jl")
>>>>>>> 904beef7
include("gcode.jl")
include("volume.jl")
include("../Support/Helpers.jl")
using .Helpers: fastdot, get_nearest_neighbors
include("./logging.jl")
using .Logging_module: print_table

#export read_mesh
#export load_mesh_and_distribute
export init_data

const TOLERANCE = 1.0e-14

"""
    init_data(params::Dict, path::String, datamanager::Module, comm::MPI.Comm, to::TimerOutput)

Initializes the data for the mesh.

# Arguments
- `params::Dict`: The parameters for the simulation.
- `path::String`: The path to the mesh file.
- `datamanager::Data_manager`: The data manager.
- `comm::MPI.Comm`: The MPI communicator.
- `to::TimerOutput`: The timer output.
# Returns
- `datamanager::Data_manager`: The data manager.
- `params::Dict`: The parameters for the simulation.
"""
function init_data(params::Dict,
                   path::String,
                   datamanager::Module,
                   comm::MPI.Comm,
                   to::TimerOutput)
    @timeit to "init_data - mesh_data,jl" begin
        size = MPI.Comm_size(comm)
        rank = MPI.Comm_rank(comm) + 1
        fem_active::Bool = false
        if rank == 1
            @timeit to "load_and_evaluate_mesh" distribution,
                                                mesh,
                                                ntype,
                                                overlap_map,
                                                nlist,
                                                nlist_filtered_ids,
                                                bond_norm,
                                                dof,
                                                nsets,
                                                topology,
                                                element_distribution=load_and_evaluate_mesh(params,
                                                                                            path,
                                                                                            size,
                                                                                            to,
                                                                                            datamanager.get_silent())
            if !isnothing(element_distribution)
                fem_active = true
            end

            data = ["Mesh input overview" "" ""
                    "Number of nodes" "."^10 length(mesh[!, "x"])
                    "Geometrical degrees of freedoms" "."^10 dof]
            if fem_active
                data = vcat(data, ["Number of finite elements" "."^10 length(topology)])
            end
            print_table(data, datamanager)
        else
            dof::Int64 = 0
            distribution = nothing
            element_distribution = nothing
            mesh = DataFrame()
            nlist = nothing
            nlist_filtered_ids = nothing
            bond_norm = nothing
            nsets = nothing
            ntype = Dict("controllers" => 0, "responder" => 0)
            overlap_map = nothing
        end
        if size > 1
            @info "Synchronize data over cores"
            fem_active = send_value(comm, 0, fem_active)
            dof = send_value(comm, 0, dof)
            overlap_map = send_value(comm, 0, overlap_map)
            distribution = send_value(comm, 0, distribution)
            nsets = send_value(comm, 0, nsets)
            nlist = send_value(comm, 0, nlist)
            nlist_filtered_ids = send_value(comm, 0, nlist_filtered_ids)
        end
        num_controller::Int64 = send_single_value_from_vector(comm, 0, ntype["controllers"],
                                                              Int64)
        num_responder::Int64 = send_single_value_from_vector(comm, 0, ntype["responder"],
                                                             Int64)
        dof = datamanager.set_dof(dof)
        datamanager.set_overlap_map(overlap_map)
        datamanager.set_num_controller(num_controller)
        datamanager.set_num_responder(num_responder)
        @debug "Get node sets"
        datamanager = define_nsets(nsets, datamanager)
        # defines the order of the global nodes to the local core nodes
        datamanager.set_distribution(distribution[rank])
        datamanager.set_glob_to_loc(create_global_to_local_mapping(distribution[rank]))
        @timeit to "get_local_overlap_map" overlap_map=get_local_overlap_map(overlap_map,
                                                                             distribution,
                                                                             size)
        @timeit to "distribution_to_cores" datamanager=distribution_to_cores(comm,
                                                                             datamanager,
                                                                             mesh,
                                                                             distribution,
                                                                             dof)
        @timeit to "distribute_neighborhoodlist_to_cores" datamanager=distribute_neighborhoodlist_to_cores(comm,
                                                                                                           datamanager,
                                                                                                           nlist,
                                                                                                           distribution,
                                                                                                           false)

        if !isnothing(nlist_filtered_ids)
            create_and_distribute_bond_norm(comm,
                                            datamanager,
                                            nlist_filtered_ids,
                                            distribution,
                                            bond_norm,
                                            dof)
        end

        datamanager = contact_basis(datamanager, params, mesh, comm, rank)

        datamanager = get_bond_geometry(datamanager) # gives the initial length and bond damage
        datamanager.set_fem(fem_active)
        if fem_active
            @debug "Set and synchronize elements"
            element_distribution = send_value(comm, 0, element_distribution)
            topology = send_value(comm, 0, topology)
            datamanager.set_num_elements(length(element_distribution[rank]))
            @debug "Set local topology vector"
            datamanager = get_local_element_topology(datamanager,
                                                     topology[element_distribution[rank]],
                                                     distribution[rank])
        end
        @debug "Finish init data"
    end
    barrier(comm)
    mesh = nothing
    return datamanager, params
end

"""
    create_and_distribute_bond_norm(comm::MPI.Comm, datamanager::Module, nlist_filtered_ids::Vector{Vector{Int64}}, distribution::Vector{Int64}, bond_norm::Vector{Float64}, dof::Int64)

Create and distribute the bond norm

# Arguments
- `comm::MPI.Comm`: MPI communicator
- `datamanager::Module`: Data manager
- `nlist_filtered_ids::Vector{Vector{Int64}}`: The filtered neighborhood list
- `distribution::Vector{Int64}`: The distribution
- `bond_norm::Vector{Float64}`: The bond norm
- `dof::Int64`: The degree of freedom
"""
function create_and_distribute_bond_norm(comm::MPI.Comm,
                                         datamanager::Module,
                                         nlist_filtered_ids::Vector{Vector{Int64}},
                                         distribution::Vector{Vector{Int64}},
                                         bond_norm::Vector{Any},
                                         dof::Int64)
    bond_norm = send_value(comm, 0, bond_norm)
    bond_norm_field = datamanager.create_constant_bond_field("Bond Norm", Float64, dof, 1)
    datamanager = distribute_neighborhoodlist_to_cores(comm,
                                                       datamanager,
                                                       nlist_filtered_ids,
                                                       distribution,
                                                       true)
    copyto!.(bond_norm_field, bond_norm)
end

function contact_basis(datamanager::Module, params::Dict, mesh::DataFrame, comm,
                       rank::Int64)
    if !haskey(params, "Contact")
        return datamanager
    end
    ## All coordinates and block Ids are stored at all cores. Reason is, that you might need them for self contact, etc.
    if rank == 1
        mesh_id = ["x", "y"]
        if datamanager.get_dof() == 3
            mesh_id = ["x", "y", "z"]
        end
        points = Matrix{Float64}(mesh[:, mesh_id])
        blocks = Vector{Int64}(mesh[:, "block_id"])
    end
    if rank > 1
        blocks = nothing
        points = nothing
    end
    points = send_value(comm, 0, points)
    blocks = send_value(comm, 0, blocks)
    datamanager.set_all_positions(points)
    datamanager.set_all_blocks(blocks)
    return datamanager
end
"""
    get_local_element_topology(datamanager::Module, topology::Vector{Vector{Int64}}, distribution::Vector{Int64})

Get the local element topology

# Arguments
- `datamanager::Module`: The datamanager
- `topology::Vector{Vector{Int64}}`: The topology
- `distribution::Vector{Int64}`: The distribution
# Returns
- `datamanager::Module`: The datamanager
"""
function get_local_element_topology(datamanager::Module,
                                    topology::Vector{Vector{Int64}},
                                    distribution::Vector{Int64})
    if length(topology[1]) == 0
        return datamanager
    end
    master_len = length(topology[1][:])
    for top in topology
        if length(top) != master_len
            @error "Only one element type is supported. Please define the same numbers of nodes per element."
            return nothing
            # - new field like the bond field has to be defined for elements in the datamanager
            # - can be avoided right now by setting zeros in the topology vector as empty nodes
        end
    end
    topo = datamanager.create_constant_free_size_field("FE Topology",
                                                       Int64,
                                                       (length(topology), master_len))
    ilocal = create_global_to_local_mapping(distribution)
    for el_id in eachindex(topology)
        topo[el_id, :] = local_nodes_from_dict(ilocal, topology[el_id])
    end
    return datamanager
end

"""
    get_local_overlap_map()

Changes entries in the overlap map from the global numbering to the local computer core one.

# Arguments
- `overlap_map::Dict{Int64, Dict{Int64, String}}`: overlap map with global nodes.
- `distribution::Vector{Vector{Int64}}`: global nodes distribution at cores, needed for the gobal to local mapping
- `ranks Array{Int64}` : number of used computer cores
# Returns
- `overlap_map::Dict{Int64, Dict{Int64, String}}`: returns overlap map with local nodes.

Example:
```julia
get_local_overlap_map(overlap_map, distribution, ranks)  # returns local nodes
```
"""
function get_local_overlap_map(overlap_map,
                               distribution::Vector{Vector{Int64}},
                               ranks::Int64)
    if ranks == 1
        return overlap_map
    end
    for irank in 1:ranks
        ilocal = create_global_to_local_mapping(distribution[irank])
        for jrank in 1:ranks
            if irank != jrank
                overlap_map[irank][jrank]["Responder"] .= local_nodes_from_dict(ilocal,
                                                                                overlap_map[irank][jrank]["Responder"])
                overlap_map[irank][jrank]["Controller"] .= local_nodes_from_dict(ilocal,
                                                                                 overlap_map[irank][jrank]["Controller"])
            end
        end
    end
    return sort!(OrderedDict(overlap_map))
end

"""
    local_nodes_from_dict(create_global_to_local_mapping::Dict{Int,Int}, global_nodes::Vector{Int64})

Changes entries in the overlap map from the global numbering to the local computer core one.

# Arguments
- `create_global_to_local_mapping::Dict{Int,Int}`: global to local mapping
- `global_nodes::Vector{Int64}`: global nodes
# Returns
- `overlap_map::Dict{Int64, Dict{Int64, String}}`: returns overlap map with local nodes.
"""
<<<<<<< HEAD
function local_nodes_from_dict(create_global_to_local_mapping::Dict{Int,Int},
                               global_nodes::Vector{Int64})
    return Int64[
                 create_global_to_local_mapping[global_node]
                 for
                 global_node in global_nodes
                 if haskey(create_global_to_local_mapping, global_node)
                 ]
=======
function local_nodes_from_dict(glob_to_loc::Dict{Int,Int}, global_nodes::Vector{Int64})
    return Int64[glob_to_loc[global_node]
                 for
                 global_node in global_nodes if haskey(glob_to_loc, global_node)]
>>>>>>> 904beef7
end

"""
    distribute_neighborhoodlist_to_cores(comm::MPI.Comm, datamanager::Module, nlist, distribution)

Distributes the neighborhood list to the cores.

# Arguments
- `comm::MPI.Comm`: MPI communicator
- `datamanager::Module`: Data manager
- `nlist`: neighborhood list
- `distribution Array{Int64}`: global nodes distribution at cores
# Returns
- `datamanager::Module`: data manager
"""
function distribute_neighborhoodlist_to_cores(comm::MPI.Comm,
                                              datamanager::Module,
                                              nlist::Vector{Vector{Int64}},
                                              distribution::Vector{Vector{Int64}},
                                              filtered::Bool)
    send_msg = 0
    if filtered
        length_nlist = datamanager.create_constant_node_field("Number of Filtered Neighbors",
                                                              Int64, 1)
    else
        length_nlist = datamanager.create_constant_node_field("Number of Neighbors", Int64,
                                                              1)
    end
    rank = MPI.Comm_rank(comm)
    if rank == 0
        send_msg = get_number_of_neighbornodes(nlist, filtered)
    end
    length_nlist .= send_vector_from_root_to_core_i(comm, send_msg, length_nlist,
                                                    distribution)
    if filtered
        nlist_core = datamanager.create_constant_bond_field("FilteredNeighborhoodlist",
                                                            Int64, 1)
    else
        nlist_core = datamanager.create_constant_bond_field("Neighborhoodlist", Int64, 1)
    end

    nlist_core .= nlist[distribution[rank + 1][:]]
    nlist_core .= get_local_neighbors(datamanager.get_local_nodes, nlist_core)
    nlist = 0
    return datamanager
end

"""
    get_local_neighbors(mapping, nlist_core)

Gets the local neighborhood list from the global neighborhood list

# Arguments
- `mapping`: mapping function
- `nlist_core`: global neighborhood list
# Returns
- `nlist_core`: local neighborhood list
"""
function get_local_neighbors(mapping, nlist_core)
    for id in eachindex(nlist_core)
        nlist_core[id] = mapping(nlist_core[id])
    end
    return nlist_core
end

"""
    get_bond_geometry(datamanager::Module)

Gets the bond geometry

# Arguments
- `datamanager::Module`: Data manager
# Returns
- `datamanager::Module`: data manager
"""
function get_bond_geometry(datamanager::Module)
    dof = datamanager.get_dof()
    nnodes = datamanager.get_nnodes()
    nlist = datamanager.get_field("Neighborhoodlist")
    coor = datamanager.get_field("Coordinates")
    undeformed_bond = datamanager.create_constant_bond_field("Bond Geometry", Float64, dof)
    undeformed_bond_length = datamanager.create_constant_bond_field("Bond Length", Float64,
                                                                    1)
    Geometry.bond_geometry!(undeformed_bond,
                            undeformed_bond_length,
                            Vector{Int64}(1:nnodes),
                            nlist,
                            coor)
    return datamanager
end

"""
    define_nsets(nsets::Dict{String,Vector{Int64}}, datamanager::Module)

Defines the node sets

# Arguments
- `nsets::Dict{String,Vector{Int64}}`: Node sets read from files
- `datamanager::Module`: Data manager
"""
function define_nsets(nsets::Dict{String,Vector{Int64}}, datamanager::Module)
    for nset in keys(nsets)
        datamanager.set_nset(nset, nsets[nset])
    end
    return datamanager
end

"""
    distribution_to_cores(comm::MPI.Comm, datamanager::Module, mesh, distribution, dof::Int64)

Distributes the mesh data to the cores

# Arguments
- `comm::MPI.Comm`: MPI communicator
- `datamanager::Module`: Data manager
- `mesh`: Mesh
- `distribution Array{Int64}`: global nodes distribution at cores
- `dof::Int64`: Degree of freedom
# Returns
- `datamanager::Module`: data manager
"""
function distribution_to_cores(comm::MPI.Comm,
                               datamanager::Module,
                               mesh::DataFrame,
                               distribution::Vector{Vector{Int64}},
                               dof::Int64)
    # init block_id field
    rank = MPI.Comm_rank(comm)
    if rank == 0
        meshdata = check_mesh_elements(mesh, dof)
    else
        meshdata = Dict()
    end
    meshdata = send_value(comm, 0, meshdata)
    for fieldname in keys(meshdata)
        field_dof = length(meshdata[fieldname]["Mesh ID"])
        datafield = datamanager.create_constant_node_field(fieldname,
                                                           meshdata[fieldname]["Type"],
                                                           field_dof)
        for (localDof, mesh_id) in enumerate(meshdata[fieldname]["Mesh ID"])
            if rank == 0
                send_msg = meshdata[fieldname]["Type"].(mesh[!, mesh_id])
                # example send_msg = Float64.(mesh[!, names(mesh)[idof]])
                # redefine from Float64 standard to Float64 for MPI
            else
                send_msg = 0
            end
            if field_dof == 1
                datafield .= send_vector_from_root_to_core_i(comm, send_msg, datafield,
                                                             distribution)
            else
                datafield[:,
                          localDof] = send_vector_from_root_to_core_i(comm,
                                                                      send_msg,
                                                                      datafield[:,
                                                                                localDof],
                                                                      distribution)
            end
        end
    end
    return datamanager
end

"""
    check_mesh_elements(mesh, dof)

Process and analyze mesh data to create an dictionary containing information
about mesh elements for further processing.

# Arguments
- `mesh::DataFrame`: The input mesh data represented as a DataFrame.
- `dof::Int64`: The degrees of freedom (DOF) for the mesh elements.

# Returns
A dictionary containing information about mesh elements, which can be used for
further processing or uploading.

# Example
```julia
mesh_data = DataFrame(x1 = [1.0, 2.0, 3.0], x2 = [4.0, 5.0, 6.0], volume = [10.0, 20.0, 30.0])
dof = 3
result = check_mesh_elements(mesh_data, dof)
"""
function check_mesh_elements(mesh::DataFrame, dof::Int64)
    mnames = names(mesh)
    mesh_info_dict = Dict{String,Dict{String,Any}}()

    for (id, mesh_entry) in enumerate(mnames)
        field_dof = 1
        if ("y" == mesh_entry) ||
           ("z" == mesh_entry) ||
           (mesh_entry[1:(end - 1)] in keys(mesh_info_dict))
            continue
        end

        if "x" == mesh_entry
            name = "Coordinates"
            mesh_id = ["x", "y"]
            if dof == 3
                mesh_id = ["x", "y", "z"]
            end
        elseif "volume" == mesh_entry
            name = "Volume"
            mesh_id = ["volume"]
        elseif "block_id" == mesh_entry
            name = "Block_Id"
            mesh_id = ["block_id"]
        else
            if "_x" == mesh_entry[(end - 1):end]
                if id + 1 <= length(mnames)
                    if mnames[id + 1][(end - 1):end] == "_y"
                        name = mesh_entry[1:(end - 2)]
                        mesh_id = [name * "_x", name * "_y"]
                        if dof == 3
                            mesh_id = [name * "_x", name * "_y", name * "_z"]
                        end
                    end
                end
            elseif mesh_entry[(end - 1):end] in ["_y", "_z"]
                continue
            else
                name = mesh_entry
                mesh_id = [name]
            end
        end

        if mesh[1, mesh_id[1]] isa Bool
            vartype = Bool
        else
            vartype = typeof(sum(sum(mesh[:, mid]) for mid in mesh_id))
        end
        mesh_info_dict[name] = Dict{String,Any}("Mesh ID" => mesh_id, "Type" => vartype)
    end
    if !(haskey(mesh_info_dict, "Coordinates"))
        @error "No coordinates defined"
        return nothing
    end
    if !(haskey(mesh_info_dict, "Block_Id"))
        @error "No blocks defined"
        return nothing
    end
    if !(haskey(mesh_info_dict, "Volume"))
        @error "No volumes defined"
        return nothing
    end
    return mesh_info_dict
end

"""
    read_external_topology(filename::String)

Read external topoloy data from a file and return it as a DataFrame.

# Arguments
- `filename::String`: The path to the mesh file.
# Returns
- `external_topology::DataFrame`: The external topology data as a DataFrame.
"""
function read_external_topology(filename::String)
    if !isfile(filename)
        return nothing
    end
    @info "Read external topology file $filename"
    return csv_reader(filename)
end

"""
    csv_reader(filename::String)

Read csv and return it as a DataFrame.

# Arguments
- `filename::String`: The path to the mesh file.
# Returns
- `csvData::DataFrame`: The csv data a DataFrame.
"""
function csv_reader(filename::String)
    header_line, header = get_header(filename)
    return CSV.read(filename,
                    DataFrame;
                    delim = " ",
                    ignorerepeated = true,
                    header = header,
                    skipto = header_line + 1,
                    comment = "#",)
end

"""
    read_mesh(filename::String, params::Dict)

Read mesh data from a file and return it as a DataFrame.

# Arguments
- `filename::String`: The path to the mesh file.
- `params::Dict`: The input parameters.
# Returns
- `mesh::DataFrame`: The mesh data as a DataFrame.
"""
function read_mesh(filename::String, params::Dict)
    if !isfile(filename)
        @error "File $filename does not exist"
        return nothing
    end

    @info "Read mesh file $filename"

    if params["Discretization"]["Type"] == "Exodus"
        exo = ExodusDatabase(filename, "r")

        coords = read_coordinates(exo)
        mesh_df = DataFrame(x = Float64[],
                            y = Float64[],
                            z = Float64[],
                            volume = Float64[],
                            block_id = Int64[])
        block_ids = read_ids(exo, Block)

        for (iID, block_id) in enumerate(block_ids)
            block = read_block(exo, block_id)
            block_id_map = Exodus.read_block_connectivity(exo,
                                                          block_id,
                                                          block.num_nodes_per_elem *
                                                          block.num_elem)
            if block.elem_type == "TETRA"
                for i in 1:(block.num_elem)
                    indices = (block.num_nodes_per_elem * (i - 1) + 1):(block.num_nodes_per_elem * i)
                    node_ids = block_id_map[indices]
                    vertices = coords[:, node_ids]
                    center = sum(vertices, dims = 2) / size(vertices)[2]
                    volume = tetrahedron_volume(vertices)
                    push!(mesh_df,
                          (x = center[1],
                           y = center[2],
                           z = center[3],
                           volume = volume,
                           block_id = Int64(block_id)))
                end
            elseif block.elem_type == "HEX8"
                for i in 1:(block.num_elem)
                    indices = (block.num_nodes_per_elem * (i - 1) + 1):(block.num_nodes_per_elem * i)
                    node_ids = block_id_map[indices]
                    vertices = coords[:, node_ids]
                    center = sum(vertices, dims = 2) / size(vertices)[2]
                    volume = hex8_volume(vertices)
                    push!(mesh_df,
                          (x = center[1],
                           y = center[2],
                           z = center[3],
                           volume = volume,
                           block_id = Int64(block_id)))
                end
            else
                @error "Element type $(block.elem_type) not supported"
            end
        end

        close(exo)
        coords = nothing
        block_ids = nothing

        return mesh_df

    elseif params["Discretization"]["Type"] == "Abaqus"
        mesh = abaqus_read_mesh(filename; verbose = false)

        nodes = mesh["nodes"]
        elements = mesh["elements"]
        element_sets = mesh["element_sets"]
        element_types = mesh["element_types"]

        dof = 2
        nodes_vector = collect(values(nodes))
        if size(nodes_vector[1])[1] == 3
            dof = 3
        end
        @info "Abaqus mesh with $dof DOF"

        num_elements = length(elements)
        mesh_df = ifelse(dof == 2,
                         DataFrame(x = Array{Float64,1}(undef, num_elements),
                                   y = Array{Float64,1}(undef, num_elements),
                                   volume = Array{Float64,1}(undef, num_elements),
                                   block_id = Array{Int64,1}(undef, num_elements)),
                         DataFrame(x = Array{Float64,1}(undef, num_elements),
                                   y = Array{Float64,1}(undef, num_elements),
                                   z = Array{Float64,1}(undef, num_elements),
                                   volume = Array{Float64,1}(undef, num_elements),
                                   block_id = Array{Int64,1}(undef, num_elements)))

        id = 1
        block_id = 1
        # element_written = Array{Int64,1}(undef, num_elements)
        element_written = []
        nsets = Dict{String,Vector{Int64}}()

        nset_names = []

        for boundary_condtion in keys(params["Boundary Conditions"])
            if haskey(params["Boundary Conditions"][boundary_condtion], "Node Set")
                push!(nset_names,
                      params["Boundary Conditions"][boundary_condtion]["Node Set"])
            end
        end
        nset_names = unique(nset_names)

        # sort element_sets by length
        # element_sets_keys = sort(collect(keys(element_sets)), by=x -> length(element_sets[x]), rev=true)
        element_sets_keys = collect(keys(element_sets))
        for nset in nset_names
            if nset in element_sets_keys
                deleteat!(element_sets_keys, findfirst(x -> x == nset, element_sets_keys))
                push!(element_sets_keys, nset)
            end
        end
        block_names = []
        for key in element_sets_keys
            element_set = element_sets[key]
            ns_nodes = Array{Int64,1}(undef, length(element_set))
            nset_only = true
            for (jID, element_id) in enumerate(element_set)
                if element_id in element_written
                    # push!(ns_nodes, findfirst(x -> x == element_id, element_written))
                    if key in nset_names
                        ns_nodes[jID] = findfirst(x -> x == element_id, element_written)
                    end
                    continue
                end
                nset_only = false
                ns_nodes[jID] = id
                node_ids = elements[element_id]
                element_type = element_types[element_id]
                vertices = [nodes[node_id] for node_id in node_ids]
                volume = calculate_volume(string(element_type), vertices)
                center = sum(vertices) / length(vertices)
                if dof == 2
                    mesh_df[id, :] = [center[1], center[2], volume, block_id]
                else
                    mesh_df[id, :] = [center[1], center[2], center[3], volume, block_id]
                end
                # element_written[id] = element_id
                push!(element_written, element_id)
                id += 1
            end
            if key in nset_names
                nsets[key] = ns_nodes
            end
            if !nset_only
                block_id += 1
                push!(block_names, key)
            end
        end
        @info "Found $(block_id-1) block(s)"
        @info "Blocks: $block_names"
        @info "Found $(length(nsets)) node set(s)"
        @info "NodeSets: $(keys(nsets))"

        mesh = nothing
        nodes = nothing
        elements = nothing
        element_sets = nothing

        return mesh_df, nsets

    elseif params["Discretization"]["Type"] in ["Text File", "Gcode"]
        return csv_reader(filename)
    else
        @error "Discretization type not supported"
        return nothing
    end
end

"""
    set_dof(mesh::DataFrame)

Set the degrees of freedom (DOF) for the mesh elements.

# Arguments
- `mesh::DataFrame`: The input mesh data represented as a DataFrame.
# Returns
- `dof::Int64`: The degrees of freedom (DOF) for the mesh elements.
"""
function set_dof(mesh::DataFrame)
    if "z" in names(mesh)
        return Int64(3)
    end
    @info "2d problem assumed, please define plane stress or plane strain if needed in Models"
    return Int64(2)
end

"""
    check_for_duplicate_in_dataframe(mesh::DataFrame)

check duplicated entries and throws an error if one is there. If not everything is ok.

# Arguments
- `mesh::DataFrame`: The input mesh data represented as a DataFrame.
"""
function check_for_duplicate_in_dataframe(mesh::DataFrame)
    duplicates = findall(nonunique(mesh))
    if length(duplicates) > 0
        @error "Mesh contains duplicate nodes! Nodes: $duplicates"
        return true
    end
    return false
end

"""
    check_types_in_dataframe(mesh::DataFrame)

check if block_id in mesh contains only int.

# Arguments
- `mesh::DataFrame`: The input mesh data represented as a DataFrame.
"""
function check_types_in_dataframe(mesh::DataFrame)
    # check if block_id in mesh contains only int
    if !(eltype(mesh.block_id) <: Integer)
        @error "block_id in mesh is $(eltype(mesh.block_id)), but it should be an Integer!"
        return false
    end
    return true
end

"""
    load_and_evaluate_mesh(params::Dict, path::String, ranksize::Int64, to::TimerOutput)

Load and evaluate the mesh data.

# Arguments
- `params::Dict`: The input parameters.
- `path::String`: The path to the mesh file.
- `ranksize::Int64`: The number of ranks.
- `to::TimerOutput`: The timer output
# Returns
- `distribution::Array{Int64,1}`: The distribution of the mesh elements.
- `mesh::DataFrame`: The mesh data as a DataFrame.
- `ntype::Dict`: The type of the mesh elements.
- `overlap_map::Array{Array{Int64,1},1}`: The overlap map of the mesh elements.
- `nlist::Array{Array{Int64,1},1}`: The neighborhood list of the mesh elements.
- `dof::Int64`: The degrees of freedom (DOF) for the mesh elements.
- `nsets::Dict`: The node sets
- `topology::Int64`::Array{Int64,nelement:nodes}`: The topology of elements.
- `el_distribution::Array{Int64,1}`: The distribution of the finite elements.
"""
function load_and_evaluate_mesh(params::Dict,
                                path::String,
                                ranksize::Int64,
                                to::TimerOutput,
                                silent::Bool)
    filename = joinpath(path, Parameter_Handling.get_mesh_name(params))
    if params["Discretization"]["Type"] == "Abaqus"
        @timeit to "read_mesh" mesh, nsets=read_mesh(filename, params)
    elseif params["Discretization"]["Type"] == "Gcode"
        txt_file = replace(filename, ".gcode" => ".txt")
        @info txt_file
        if params["Discretization"]["Gcode"]["Overwrite Mesh"] || !isfile(txt_file)
            mesh = get_gcode_mesh(filename, params, silent)
        else
            mesh = read_mesh(txt_file, params)
        end
        nsets = get_node_sets(params, path, mesh)
    else
        @debug "Read node sets"
        @timeit to "read_mesh" mesh=read_mesh(filename, params)
        nsets = get_node_sets(params, path, mesh)
    end
    nnodes = size(mesh, 1) + 1
    mesh, surface_ns = extrude_surface_mesh(mesh, params)
    if !isnothing(surface_ns)
        for (key, values) in surface_ns
            nsets[key] = Vector{Int64}(values .+ nnodes)
        end
    end
    check_for_duplicate_in_dataframe(mesh)
    check_types_in_dataframe(mesh)

    external_topology = nothing
    if !isnothing(get_external_topology_name(params, path))
        external_topology = read_external_topology(joinpath(path,
                                                            get_external_topology_name(params,
                                                                                       path)))
    end
    if !isnothing(external_topology)
        @info "External topology files was read."
    end
    dof::Int64 = set_dof(mesh)
    @timeit to "neighborhoodlist" nlist=create_neighborhoodlist(mesh, params, dof)
    @debug "Finished init Neighborhoodlist"
    @timeit to "apply_bond_filters" nlist, nlist_filtered_ids,
                                    bond_norm=apply_bond_filters(nlist,
                                                                 mesh,
                                                                 params,
                                                                 dof)
    topology = nothing
    if !isnothing(external_topology)
        @info "Create a consistent neighborhood list with external topology definition."
        nlist,
        topology = create_consistent_neighborhoodlist(external_topology,
                                                      params["Discretization"]["Input External Topology"],
                                                      nlist,
                                                      dof)
    end
    @debug "Start distribution"
    if haskey(params["Discretization"], "Distribution Type")
        @timeit to "node_distribution" distribution, ptc,
                                       ntype=node_distribution(nlist,
                                                               ranksize,
                                                               params["Discretization"]["Distribution Type"])
    else
        @timeit to "node_distribution" distribution, ptc,
                                       ntype=node_distribution(nlist,
                                                               ranksize)
    end

    el_distribution = nothing
    if haskey(params, "FEM") && !isnothing(external_topology)
        @debug "Start element distribution"
        el_distribution = element_distribution(topology, ptc, ranksize)
    end
    @debug "Finished distribution"
    @debug "Create Overlap"
    @timeit to "overlap_map" overlap_map=create_overlap_map(distribution, ptc, ranksize)
    @debug "Finished Overlap"
    return distribution,
           mesh,
           ntype,
           overlap_map,
           nlist,
           nlist_filtered_ids,
           bond_norm,
           dof,
           nsets,
           topology,
           el_distribution
end

function create_consistent_neighborhoodlist(external_topology::DataFrame,
                                            params::Dict,
                                            nlist::Vector{Vector{Int64}},
                                            dof::Int64)
    pd_neighbors::Bool = false
    if haskey(params, "Add Neighbor Search")
        pd_neighbors = params["Add Neighbor Search"]
    end
    number_of_elements = length(external_topology[:, 1])
    topology::Vector{Vector{Int64}} = []
    for i_el in 1:number_of_elements
        push!(topology, collect(skipmissing(external_topology[i_el, :])))
    end
    # creates a field of length highest point number occuring in finite element
    nodes_to_element = [Any[] for _ in 1:maximum(maximum(topology))]
    fe_nodes = Vector{Int64}()
    for (el_id, topo) in enumerate(topology)
        for node in topo
            push!(nodes_to_element[node], el_id)
            push!(fe_nodes, node)
        end
    end
    fe_nodes = unique(fe_nodes)
    for fe_node in fe_nodes
        if !pd_neighbors # deletes the FE neighbor points from the PD points
            for nID in nlist[fe_node]
                index = findfirst(x -> x == fe_node, nlist[nID])
                if !isnothing(index)
                    deleteat!(nlist[nID], index)
                end
            end
            nlist[fe_node] = Int64[]
        end
        for el_id in nodes_to_element[fe_node]
            append!(nlist[fe_node], topology[el_id])
        end
        nlist[fe_node] = unique(nlist[fe_node])
        nlist[fe_node] = filter(x -> x != fe_node, nlist[fe_node])
    end
    return nlist, topology, nodes_to_element
end

"""
    create_neighborhoodlist(mesh::DataFrame, params::Dict, dof::Int64)

Create the neighborhood list of the mesh elements.

# Arguments
- `mesh::DataFrame`: The input mesh data represented as a DataFrame.
- `params::Dict`: The input parameters.
- `dof::Int64`: The degrees of freedom (DOF) for the mesh elements.
# Returns
- `nlist::Array{Array{Int64,1},1}`: The neighborhood list of the mesh elements.
"""
function create_neighborhoodlist(mesh::DataFrame, params::Dict, dof::Int64)
    coor = names(mesh)
    return neighbors(mesh, params, coor[1:dof])
end

"""
    get_number_of_neighbornodes(nlist::Vector{Vector{Int64}})

Get the number of neighbors for each node.

# Arguments
- `nlist::Vector{Vector{Int64}}`: The neighborhood list of the mesh elements.
# Returns
- `length_nlist::Vector{Int64}`: The number of neighbors for each node.
"""
function get_number_of_neighbornodes(nlist::Vector{Vector{Int64}}, filtered::Bool)
    len = length(nlist)
    length_nlist = zeros(Int64, len)
    for id in 1:len
        if !filtered && length(nlist[id]) == 0
            @error "Node $id has no neighbors please check the horizon."
            return nothing
        end
        length_nlist[id] = length(nlist[id])
    end
    return length_nlist
end

"""
    element_distribution(topology::Vector{Vector{Int64}}, ptc::Vector{Int64}, size::Int64)

Create the distribution of the finite elements. Is needed to avoid multiple element calls. Each element should run only one time at the cores.

# Arguments
- `topology::Vector{Vector{Int64}}`: The topology list of the mesh elements.
- `nlist::Vector{Vector{Int64}}`: The neighborhood list of the mesh elements.
- `size::Int64`: The number of ranks.
# Returns
- `distribution::Vector{Vector{Int64}}`: The distribution of the nodes.
- `etc::Vector{Int64}`: The number of nodes in each rank.
"""
function element_distribution(topology::Vector{Vector{Int64}},
                              ptc::Vector{Int64},
                              size::Int64)
    nelements = length(topology)
    if size == 1
        distribution = [collect(1:nelements)]
        etc::Vector{Int64} = []
    else
        distribution, etc = create_distribution(nelements, size)
        # check if at least one node of an element is at the same core
        temp = []
        for i_core in 1:size
            push!(temp, Vector{Int64}([]))
            #nchunks = length(distribution[i])
            for el_id in distribution[i_core]
                if !(i_core in ptc[topology[el_id]])
                    push!(temp[i_core], el_id)
                end
            end
        end
        for i_core in 1:size
            if length(temp[i_core]) > 0
                for el_id in temp[i_core]
                    # find core with the lowest number of elements on it
                    # first find cores where all the nodes are
                    # check the number of elements at all of these cores
                    # find the core with the lowest number of elements
                    # put the element there
                    min_core = ptc[topology[el_id][argmin(length.(distribution[ptc[topology[el_id]]]))]]
                    push!(distribution[min_core], el_id)
                    distribution[etc[el_id]] = filter(x -> x != el_id,
                                                      distribution[etc[el_id]])
                    etc[el_id] = min_core
                end
            end
        end
    end
    return distribution
end

"""
    node_distribution(nlist::Vector{Vector{Int64}}, size::Int64)

Create the distribution of the nodes.

# Arguments
- `nlist::Vector{Vector{Int64}}`: The neighborhood list of the mesh elements.
- `size::Int64`: The number of ranks.
- `distribution_type::String`: The distribution type.
# Returns
- `distribution::Vector{Vector{Int64}}`: The distribution of the nodes.
- `ptc::Vector{Int64}`: Defines at which core / rank each node lies.
- `ntype::Dict`: The type of the nodes.
"""
function node_distribution(nlist::Vector{Vector{Int64}},
                           size::Int64,
                           distribution_type::String = "Neighbor based")
    nnodes = length(nlist)
    ntype = Dict("controllers" => Int64[], "responder" => Int64[])
    if size == 1
        append!(ntype["controllers"], nnodes)
        append!(ntype["responder"], 0)
        return [collect(1:nnodes)], Int64[], ntype
    end

    if distribution_type == "Neighbor based"
        distribution, ptc = create_distribution_neighbor_based(nnodes, nlist, size)
    elseif distribution_type == "Node based"
        distribution, ptc = create_distribution_node_based(nnodes, nlist, size)
    else
        distribution, ptc = create_distribution(nnodes, size)
    end
    # check neighborhood & overlap -> all nodes after chunk are overlap
    for i in 1:size
        nchunks = length(distribution[i])
        append!(ntype["controllers"], nchunks)

        tempid = Int64[]
        for j in 1:nchunks
            id = distribution[i][j]
            # find all nodes which are not in chunk
            # add them to list as responder nodes for data exchange
            # findall give the index of the valid statement
            # that means that this indices have to be used to obtain the values
            indices = findall(item -> item != i, ptc[nlist[id]])
            if length(indices) > 0
                append!(tempid, nlist[id][indices])
            end
        end
        # only single new elements where added
        append!(distribution[i], sort!(unique(tempid)))
        append!(ntype["responder"], length(unique(tempid)))
    end
    return distribution, ptc, ntype
end

"""
    _init_overlap_map_(size)

Initialize the overlap map.

# Arguments
- `size::Int64`: The number of ranks.
# Returns
- `overlap_map::Dict{Int64,Dict{Int64,Dict{String,Vector{Int64}}}}`: The overlap map.
"""
function _init_overlap_map_(size)
    #[[[], [[2], [1]], [[2], [5]]], [[[1], [3]], [], [[1, 2], [6, 7]]], [[], [[1, 2], [4, 5]], []]]
    overlap_map = Dict{Int64,Dict{Int64,Dict{String,Vector{Int64}}}}()
    for i in 1:size
        overlap_map[i] = Dict{Int64,Dict{String,Vector{Int64}}}()
        for j in 1:size
            if i != j
                overlap_map[i][j] = Dict{String,Vector{Int64}}("Responder" => Int64[],
                                                               "Controller" => Int64[])
            end
        end
    end

    return overlap_map
end

"""
    create_overlap_map(distribution, ptc, size)

Create the overlap map.

# Arguments
- `distribution::Array{Int64,1}`: The distribution of the nodes.
- `ptc::Array{Int64,1}`: The number of nodes in each rank.
- `size::Int64`: The number of ranks.
# Returns
- `overlap_map::Dict{Int64,Dict{Int64,Dict{String,Vector{Int64}}}}`: The overlap map.
"""
function create_overlap_map(distribution::Vector{Vector{Int64}},
                            ptc::Vector{Int64},
                            size::Int64)
    overlap_map = _init_overlap_map_(size)
    if size == 1
        return overlap_map
    end
    for icoreID in 1:size
        # distribution of nodes at core i
        vector = distribution[icoreID]
        # gives core ids of all nodes not controller at core icoreID
        for jcoreID in 1:size
            if icoreID == jcoreID
                continue
            end
            indices = findall(item -> item == jcoreID, ptc[vector])
            overlap_map[icoreID][jcoreID]["Responder"] = vector[indices]
            overlap_map[jcoreID][icoreID]["Controller"] = vector[indices]
        end
    end
    return overlap_map
end

"""
    create_distribution_node_based(nnodes::Int64,nlist::Vector{Vector{Int64}}, size::Int64)

Calculate the initial size of each chunk for a nearly equal number of nodes vs. cores this algorithm might lead to the problem, that the last core is not equally loaded

# Arguments
- `nnodes::Int64`: The number of nodes.
- `nlist::Vector{Vector{Int64}}`: The neighborhood list.
- `size::Int64`: The number of cores.
# Returns
- `distribution::Array{Int64,1}`: The distribution of the nodes.
- `point_to_core::Array{Int64,1}`: The number of nodes in each rank.
"""
function create_distribution_node_based(nnodes::Int64,
                                        nlist::Vector{Vector{Int64}},
                                        size::Int64)
    if size > nnodes
        @error "Number of cores $size exceeds number of nodes $nnodes."
        return nothing, nothing
    end
    chunk_size = div(nnodes, size)
    if size == 1
        return create_distribution(nnodes, size)
    end
    # Split the data into chunks
    distribution = Vector{Vector{Int64}}(undef, size - 1)
    for i in 1:(size - 1)
        distribution[i] = zeros(Int64, chunk_size)
    end
    # this leads to a coupling of elements
    #distribution::Vector{Vector{Int64}} = fill(Vector{Int64}(zeros(Int64, chunk_size)), size - 1)
    push!(distribution, zeros(Int64, chunk_size + nnodes - size * chunk_size))

    point_to_core::Vector{Int64} = zeros(Int64, nnodes)
    not_included_nodes::Vector{Bool} = fill(true, nnodes)
    isize::Int64 = 1

    for iID in 1:nnodes
        if not_included_nodes[iID]
            idx = findfirst(isequal(0), distribution[isize])
            if isnothing(idx)
                isize += 1
                idx = 1
            end
            distribution[isize][idx] = iID
            not_included_nodes[iID] = false
        end # muss das hinter die nächste schleife? -> test über die bool liste
        for jID in nlist[iID]
            if not_included_nodes[jID]
                idx = findfirst(isequal(0), distribution[isize])
                if isnothing(idx)
                    isize += 1
                    idx = 1
                end
                distribution[isize][idx] = jID
                not_included_nodes[jID] = false
            end
        end
    end
    if sum(not_included_nodes) > 0
        @error "code must be improved"
    end
    for i in 1:size
        point_to_core[distribution[i]] .= i
    end
    return distribution, point_to_core
end

"""
    create_distribution_neighbor_based(nnodes::Int64,nlist::Vector{Vector{Int64}}, size::Int64)

Calculate the initial size of each chunk for a nearly equal number of nodes vs. cores this algorithm might lead to the problem, that the last core is not equally loaded

# Arguments
- `nnodes::Int64`: The number of nodes.
- `nlist::Vector{Vector{Int64}}`: The neighborhood list.
- `size::Int64`: The number of cores.
# Returns
- `distribution::Array{Int64,1}`: The distribution of the nodes.
- `point_to_core::Array{Int64,1}`: The number of nodes in each rank.
"""
function create_distribution_neighbor_based(nnodes::Int64,
                                            nlist::Vector{Vector{Int64}},
                                            size::Int64)
    if size > nnodes
        @error "Number of cores $size exceeds number of nodes $nnodes."
        return nothing, nothing
    end

    number_neighbors_sum = sum(length.(nlist))
    number_neighbors_per_core = div(number_neighbors_sum, size)

    if size == 1
        return create_distribution(nnodes, size)
    end
    # chunk_size = div(nnodes, size)
    # Split the data into chunks
    distribution = Vector{Vector{Int64}}()
    distr_sub_vector = Vector{Int64}()
    # for i in 1:size-1
    #     distribution[i] = zeros(Int64, chunk_size)
    # end
    point_to_core::Vector{Int64} = zeros(Int64, nnodes)
    not_included_nodes::Vector{Bool} = fill(true, nnodes)
    number_neighbors::Int64 = 0

    for iID in 1:nnodes
        if not_included_nodes[iID]
            number_neighbors += length(nlist[iID])
            push!(distr_sub_vector, iID)
            not_included_nodes[iID] = false
            if number_neighbors > number_neighbors_per_core
                push!(distribution, distr_sub_vector)
                distr_sub_vector = []
                number_neighbors = 0
            end
        end # muss das hinter die nächste schleife? -> test über die bool liste
        for jID in nlist[iID]
            if not_included_nodes[jID]
                number_neighbors += length(nlist[jID])
                push!(distr_sub_vector, jID)
                not_included_nodes[jID] = false
                if number_neighbors > number_neighbors_per_core
                    push!(distribution, distr_sub_vector)
                    distr_sub_vector = []
                    number_neighbors = 0
                end
            end
        end
    end
    push!(distribution, distr_sub_vector)
    if sum(not_included_nodes) > 0 || length(distribution) != size
        @error "code must be improved"
    end
    for i in 1:size
        point_to_core[distribution[i]] .= i
    end
    return distribution, point_to_core
end

"""
    create_distribution(nnodes::Int64, size::Int64)

Calculate the initial size of each chunk for a nearly equal number of nodes vs. cores this algorithm might lead to the problem, that the last core is not equally loaded

# Arguments
- `nnodes::Int64`: The number of nodes.
- `size::Int64`: The number of cores.
# Returns
- `distribution::Array{Int64,1}`: The distribution of the nodes.
- `point_to_core::Array{Int64,1}`: The number of nodes in each rank.
"""
function create_distribution(nnodes::Int64, size::Int64)
    if size > nnodes
        @error "Number of cores $size exceeds number of nodes $nnodes."
        return nothing, nothing
    end
    chunk_size = div(nnodes, size)
    # Split the data into chunks
    distribution = fill(Int64[], size)
    point_to_core = zeros(Int64, nnodes)
    for i in 1:size
        start_idx = (i - 1) * chunk_size + 1
        end_idx = min(i * chunk_size, nnodes)
        if i == size && end_idx < nnodes
            end_idx = nnodes
        end
        distribution[i] = collect(start_idx:end_idx)
        point_to_core[start_idx:end_idx] .= i
    end
    return distribution, point_to_core
end

"""
    neighbors(mesh, params::Dict, coor)

Compute the neighbor list for each node in a mesh based on their proximity using a BallTree data structure.

# Arguments
- `mesh`: A mesh data structure containing the coordinates and other information.
- `params`: paramss needed for computing the neighbor list.
- `coor`: A vector of coordinate names along which to compute the neighbor list.

# Returns
An array of neighbor lists, where each element represents the neighbors of a node in the mesh.
"""
function neighbors(mesh::DataFrame, params::Dict,
                   coor::Union{Vector{Int64},Vector{String}})
    @info "Init Neighborhoodlist"
    nnodes = length(mesh[!, coor[1]])
    dof = length(coor)
    data = zeros(nnodes, dof)
    neighborList = fill(Vector{Int64}([]), nnodes)

    for i in 1:dof
        data[:, i] = values(mesh[!, coor[i]])
    end
    block_ids = unique(mesh[!, "block_id"])
    # TODO include mesh horizon
    radius = zeros(Float64, nnodes)
    for iID in 1:nnodes
        radius[iID] = get_horizon(params, mesh[!, "block_id"][iID])
    end

    return get_nearest_neighbors(1:nnodes, dof, data, data, radius, neighborList)
end

"""
<<<<<<< HEAD
    bond_intersects_disc(p0::Vector{Float64}, p1::Vector{Float64}, center::Vector{Float64}, normal::Vector{Float64}, radius::Float64)

Check if a line segment intersects a disk.

# Arguments
- `p0::Vector{Float64}`: The start point of the line segment.
- `p1::Vector{Float64}`: The end point of the line segment.
- `center::Vector{Float64}`: The center of the disk.
- `normal::Vector{Float64}`: The normal of the plane.
- `radius::Float64`: The radius of the disk.
# Returns
- `Bool`: True if the line segment intersects the disk, False otherwise.
"""
function bond_intersects_disc(p0::Vector{Float64},
                              p1::Vector{Float64},
                              center::Vector{Float64},
                              normal::Vector{Float64},
                              radius::Float64)
    numerator = fastdot((center - p0), normal)
    denominator = fastdot((p1 - p0), normal)
    if abs(denominator) < TOLERANCE
        # Line is parallel to the plane, may or may not lie on the plane
        # If it does lie on the plane, then the numerator will be zero
        # In either case, this function will return "no intersection"
        t = Inf
    else
        # The line intersects the plane
        t = numerator / denominator
    end

    if t < 0.0 || t > 1.0
        return false
    end

    # Intersection point
    x = p0 + t .* (p1 - p0)

    # Check if the intersection point is within the disk
    distance = norm(x - center)

    if abs(distance) < radius^2
        return true
    end

    return false
end

"""
    bond_intersect_infinite_plane(p0::Vector{Float64}, p1::Vector{Float64}, lower_left_corner::Vector{Float64}, normal::Vector{Float64})

Check if a line segment intersects an infinite plane.

# Arguments
- `p0::Vector{Float64}`: The start point of the line segment.
- `p1::Vector{Float64}`: The end point of the line segment.
- `lower_left_corner::Vector{Float64}`: The lower left corner of the plane.
- `normal::Vector{Float64}`: The normal of the plane.
# Returns
- `Bool`: True if the line segment intersects the plane, False otherwise.
"""
function bond_intersect_infinite_plane(p0::Vector{Float64},
                                       p1::Vector{Float64},
                                       lower_left_corner::Vector{Float64},
                                       normal::Vector{Float64})
    denominator = fastdot((p1 - p0), normal)
    if abs(denominator) < TOLERANCE
        # Line is parallel to the plane
        # It may or may not lie on the plane
        # If it does lie on the plane, then the numerator will be zero
        # In either case, this function will return "no intersection"
        return false, undef
    end
    # The line intersects the plane

    t = fastdot((lower_left_corner - p0), normal) / denominator

    # Determine if the line segment intersects the plane
    if 0.0 <= t <= 1.0
        return true, p0 + t .* (p1 - p0)
    end
    # Intersection point
    return false, undef
end

"""
    bond_intersect_rectangle_plane(x::Vector{Float64}, lower_left_corner::Vector{Float64}, bottom_unit_vector::Vector{Float64}, normal::Vector{Float64}, side_length::Float64, bottom_length::Float64)

Check if a bond intersects a rectangle plane.

# Arguments
- `x::Vector{Float64}`: The point.
- `lower_left_corner::Vector{Float64}`: The lower left corner of the rectangle.
- `bottom_unit_vector::Vector{Float64}`: The unit vector along the bottom of the rectangle.
- `normal::Vector{Float64}`: The normal of the plane.
- `side_length::Float64`: The side length of the rectangle.
- `bottom_length::Float64`: The bottom length of the rectangle.
# Returns
- `Bool`: True if the point is inside the rectangle, False otherwise.
"""
function bond_intersect_rectangle_plane(x::Vector{Float64},
                                        lower_left_corner::Vector{Float64},
                                        bottom_unit_vector::Vector{Float64},
                                        normal::Vector{Float64},
                                        side_length::Float64,
                                        bottom_length::Float64)
    dr::Vector{Float64} = x - lower_left_corner
    bb::Float64 = dot(dr, bottom_unit_vector)
    if 0.0 <= bb && bb / bottom_length <= 1.0
        if length(normal) == 2
            return true
        end
        ua = cross(bottom_unit_vector, normal)
        aa = fastdot(dr, ua)
        if 0.0 <= aa && aa / side_length <= 1.0
            return true
        end
    end
    return false
end

"""
    apply_bond_filters(nlist::Vector{Vector{Int64}}, mesh::DataFrame, params::Dict, dof::Int64)

Apply the bond filters to the neighborhood list.

# Arguments
- `nlist::Vector{Vector{Int64}}`: The neighborhood list.
- `mesh::DataFrame`: The mesh.
- `params::Dict`: The parameters.
- `dof::Int64`: The degrees of freedom.
# Returns
- `nlist::Vector{Vector{Int64}}`: The filtered neighborhood list.
- `nlist_filtered_ids::Vector{Vector{Int64}}`: The filtered neighborhood list.
"""
function apply_bond_filters(nlist::Vector{Vector{Int64}},
                            mesh::DataFrame,
                            params::Dict,
                            dof::Int64)
    bond_filters = get_bond_filters(params)
    nlist_filtered_ids = nothing
    bond_norm = nothing
    if bond_filters[1]
        @debug "Apply bond filters"
        coor = names(mesh)[1:dof]
        nnodes = length(mesh[!, coor[1]])
        data = zeros(dof, nnodes)
        for i in 1:dof
            data[i, :] = values(mesh[!, coor[i]])
        end
        #TODO to the bottom, because right now all filters have contact if true
        contact_enabled = false
        for (name, filter) in bond_filters[2]
            contact_enabled = get(filter, "Allow Contact", false)
            if contact_enabled
                break
            end
        end
        if contact_enabled
            nlist_filtered_ids = fill(Vector{Int64}([]), nnodes)
            bond_norm = []
            for iID in 1:nnodes
                push!(bond_norm, [fill(1.0, dof) for n in 1:length(nlist[iID])])
            end
        end

        for (name, filter) in bond_filters[2]
            if filter["Type"] == "Disk"
                filter_flag, normal = disk_filter(nnodes, data, filter, nlist, dof)
            elseif filter["Type"] == "Rectangular_Plane"
                filter_flag, normal = rectangular_plane_filter(nnodes, data, filter, nlist,
                                                               dof)
            end
            for iID in 1:nnodes
                if contact_enabled && any(x -> x == false, filter_flag[iID])
                    indices = findall(x -> x in setdiff(nlist[iID],
                                                        nlist[iID][filter_flag[iID]]),
                                      nlist[iID])
                    nlist_filtered_ids[iID] = indices
                    for jID in indices
                        bond_norm[iID][jID] .= normal
                    end
                else
                    nlist[iID] = nlist[iID][filter_flag[iID]]
                end
            end
        end
        @debug "Finished applying bond filters"
    end
    return nlist, nlist_filtered_ids, bond_norm
end

"""
    disk_filter(nnodes::Int64, data::Matrix{Float64}, filter::Dict, nlist::Vector{Vector{Int64}}, dof::Int64)

Apply the disk filter to the neighborhood list.

# Arguments
- `nnodes::Int64`: The number of nodes.
- `data::Matrix{Float64}`: The data.
- `filter::Dict`: The filter.
- `nlist::Vector{Vector{Int64}}`: The neighborhood list.
- `dof::Int64`: The degrees of freedom.
# Returns
- `filter_flag::Vector{Bool}`: The filter flag.
- `normal::Vector{Float64}`: The normal vector of the disk.
"""
function disk_filter(nnodes::Int64,
                     data::Matrix{Float64},
                     filter::Dict,
                     nlist::Vector{Vector{Int64}},
                     dof::Int64)
    if dof == 3
        center = [filter["Center X"], filter["Center Y"], filter["Center Z"]]
        normal = [filter["Normal X"], filter["Normal Y"], filter["Normal Z"]]
    else
        @error "Disk filter only implemented for 3D, use rectangular plane filter instead"
        return nothing
    end
    #normalize vector
    normal = normal ./ norm(normal)
    filter_flag::Vector{Vector{Bool}} = fill([], nnodes)
    for iID in 1:nnodes
        filter_flag[iID] = fill(true, length(nlist[iID]))
        for (jId, neighbor) in enumerate(nlist[iID])
            filter_flag[iID][jId] = !bond_intersects_disc(data[:, iID],
                                                          data[:, neighbor],
                                                          center,
                                                          normal,
                                                          filter["Radius"])
        end
    end
    return filter_flag, normal
end

"""
    rectangular_plane_filter(nnodes::Int64, data::Matrix{Float64}, filter::Dict, nlist::Vector{Vector{Int64}}, dof::Int64)

Apply the rectangular plane filter to the neighborhood list.

# Arguments
- `nnodes::Int64`: The number of nodes.
- `data::Matrix{Float64}`: The data.
- `filter::Dict`: The filter.
- `nlist::Vector{Vector{Int64}}`: The neighborhood list.
- `dof::Int64`: The degrees of freedom.
# Returns
- `filter_flag::Vector{Bool}`: The filter flag.
- `normal::Vector{Float64}`: The normal vector of the disk.
"""
function rectangular_plane_filter(nnodes::Int64,
                                  data::Matrix{Float64},
                                  filter::Dict,
                                  nlist::Vector{Vector{Int64}},
                                  dof::Int64)
    if dof == 2
        normal = [filter["Normal X"], filter["Normal Y"]]
        lower_left_corner = [filter["Lower Left Corner X"], filter["Lower Left Corner Y"]]
        bottom_unit_vector = [
            filter["Bottom Unit Vector X"],
            filter["Bottom Unit Vector Y"]
        ]
    else
        normal = [filter["Normal X"], filter["Normal Y"], filter["Normal Z"]]
        lower_left_corner = [
            filter["Lower Left Corner X"],
            filter["Lower Left Corner Y"],
            filter["Lower Left Corner Z"]
        ]
        bottom_unit_vector = [
            filter["Bottom Unit Vector X"],
            filter["Bottom Unit Vector Y"],
            filter["Bottom Unit Vector Z"]
        ]
    end
    #normalize vector
    normal = normal ./ norm(normal)
    bottom_unit_vector = bottom_unit_vector ./ norm(bottom_unit_vector)
    bottom_length = filter["Bottom Length"]
    side_length = filter["Side Length"]
    filter_flag::Vector{Vector{Bool}} = fill([], nnodes)
    for iID in 1:nnodes
        filter_flag[iID] = fill(true, length(nlist[iID]))
        for (jID, neighborID) in enumerate(nlist[iID])
            intersect_inf_plane, x = bond_intersect_infinite_plane(data[:, iID],
                                                                   data[:, neighborID],
                                                                   lower_left_corner,
                                                                   normal)
            bond_intersect = false
            if intersect_inf_plane
                bond_intersect = bond_intersect_rectangle_plane(x,
                                                                lower_left_corner,
                                                                bottom_unit_vector,
                                                                normal,
                                                                side_length,
                                                                bottom_length)
            end
            filter_flag[iID][jID] = !(intersect_inf_plane && bond_intersect)
        end
    end
    return filter_flag, normal
end

"""
    create_global_to_local_mapping(distribution)
=======
    glob_to_loc(distribution)
>>>>>>> 904beef7

Get the global to local mapping

# Arguments
- `distribution`: The distribution
# Returns
- `create_global_to_local_mapping`: The global to local mapping
"""
function create_global_to_local_mapping(distribution)
    create_global_to_local_mapping = Dict{Int64,Int64}()
    for id in eachindex(distribution)
        create_global_to_local_mapping[distribution[id]] = id
    end
    return create_global_to_local_mapping
end

"""
    extrude_surface_mesh(mesh::DataFrame)

extrude the mesh at the surface of the block

# Arguments
- `mesh::DataFrame`: The input mesh data represented as a DataFrame.
- `params::Dict`: The input parameters.
"""
function extrude_surface_mesh(mesh::DataFrame, params::Dict)
    if !("Surface Extrusion" in keys(params["Discretization"]))
        return mesh, nothing
    end
    direction = params["Discretization"]["Surface Extrusion"]["Direction"]
    step_x = params["Discretization"]["Surface Extrusion"]["Step_X"]
    step_y = params["Discretization"]["Surface Extrusion"]["Step_Y"]
    step_z = params["Discretization"]["Surface Extrusion"]["Step_Z"]
    number = params["Discretization"]["Surface Extrusion"]["Number"]

    # Finding min and max values for each dimension
    min_x, max_x = extrema(mesh.x)
    min_y, max_y = extrema(mesh.y)
    min_z = 0.0
    max_z = 0.0
    dof = 2
    if "z" in names(mesh)
        min_z, max_z = extrema(mesh.z)
        dof = 3
    end

    if direction == "X"
        coord_min = min_x
        coord_max = max_x
        row_min = min_y
        row_max = max_y
    elseif direction == "Y"
        coord_min = min_y
        coord_max = max_y
        row_min = min_x
        row_max = max_x
    end

    block_id = maximum(mesh.block_id) + 1

    id = 0

    node_sets = Dict("Extruded_1" => [], "Extruded_2" => [])

    for i in (coord_max + step_x):step_x:(coord_max + step_x * number),
        j in row_min:step_y:(row_max + step_y),
        k in min_z:step_z:max_z
        if direction == "X"
            if dof == 2
                push!(mesh, (x = i, y = j, volume = step_x * step_y, block_id = block_id))
            else
                push!(mesh,
                      (x = i,
                       y = j,
                       z = k,
                       volume = step_x * step_y * step_z,
                       block_id = block_id))
            end
        elseif direction == "Y"
            if dof == 2
                push!(mesh, (x = j, y = i, volume = step_x * step_y, block_id = block_id))
            else
                push!(mesh,
                      (x = j,
                       y = i,
                       z = k,
                       volume = step_x * step_y * step_z,
                       block_id = block_id))
            end
        end
        append!(node_sets["Extruded_1"], [Int64(id)])
        id += 1
    end

    block_id += 1

    for i in (coord_min - step_x):(-step_x):(coord_min - step_x * number),
        j in row_min:step_y:(row_max + step_y),
        k in min_z:step_z:max_z
        if direction == "X"
            if dof == 2
                push!(mesh, (x = i, y = j, volume = step_x * step_y, block_id = block_id))
            else
                push!(mesh,
                      (x = i,
                       y = j,
                       z = k,
                       volume = step_x * step_y * step_z,
                       block_id = block_id))
            end
        elseif direction == "Y"
            if dof == 2
                push!(mesh, (x = j, y = i, volume = step_x * step_y, block_id = block_id))
            else
                push!(mesh,
                      (x = j,
                       y = i,
                       z = k,
                       volume = step_x * step_y * step_z,
                       block_id = block_id))
            end
        end
        append!(node_sets["Extruded_2"], [Int64(id)])
        id += 1
    end
    return mesh, node_sets
end<|MERGE_RESOLUTION|>--- conflicted
+++ resolved
@@ -7,11 +7,7 @@
 using DataFrames
 using OrderedCollections: OrderedDict
 using PrettyTables
-<<<<<<< HEAD
-
-=======
 include("bond_filters.jl")
->>>>>>> 904beef7
 include("gcode.jl")
 include("volume.jl")
 include("../Support/Helpers.jl")
@@ -293,21 +289,12 @@
 # Returns
 - `overlap_map::Dict{Int64, Dict{Int64, String}}`: returns overlap map with local nodes.
 """
-<<<<<<< HEAD
 function local_nodes_from_dict(create_global_to_local_mapping::Dict{Int,Int},
                                global_nodes::Vector{Int64})
-    return Int64[
-                 create_global_to_local_mapping[global_node]
+    return Int64[create_global_to_local_mapping[global_node]
                  for
                  global_node in global_nodes
-                 if haskey(create_global_to_local_mapping, global_node)
-                 ]
-=======
-function local_nodes_from_dict(glob_to_loc::Dict{Int,Int}, global_nodes::Vector{Int64})
-    return Int64[glob_to_loc[global_node]
-                 for
-                 global_node in global_nodes if haskey(glob_to_loc, global_node)]
->>>>>>> 904beef7
+                 if haskey(create_global_to_local_mapping, global_node)]
 end
 
 """
@@ -1404,314 +1391,7 @@
 end
 
 """
-<<<<<<< HEAD
-    bond_intersects_disc(p0::Vector{Float64}, p1::Vector{Float64}, center::Vector{Float64}, normal::Vector{Float64}, radius::Float64)
-
-Check if a line segment intersects a disk.
-
-# Arguments
-- `p0::Vector{Float64}`: The start point of the line segment.
-- `p1::Vector{Float64}`: The end point of the line segment.
-- `center::Vector{Float64}`: The center of the disk.
-- `normal::Vector{Float64}`: The normal of the plane.
-- `radius::Float64`: The radius of the disk.
-# Returns
-- `Bool`: True if the line segment intersects the disk, False otherwise.
-"""
-function bond_intersects_disc(p0::Vector{Float64},
-                              p1::Vector{Float64},
-                              center::Vector{Float64},
-                              normal::Vector{Float64},
-                              radius::Float64)
-    numerator = fastdot((center - p0), normal)
-    denominator = fastdot((p1 - p0), normal)
-    if abs(denominator) < TOLERANCE
-        # Line is parallel to the plane, may or may not lie on the plane
-        # If it does lie on the plane, then the numerator will be zero
-        # In either case, this function will return "no intersection"
-        t = Inf
-    else
-        # The line intersects the plane
-        t = numerator / denominator
-    end
-
-    if t < 0.0 || t > 1.0
-        return false
-    end
-
-    # Intersection point
-    x = p0 + t .* (p1 - p0)
-
-    # Check if the intersection point is within the disk
-    distance = norm(x - center)
-
-    if abs(distance) < radius^2
-        return true
-    end
-
-    return false
-end
-
-"""
-    bond_intersect_infinite_plane(p0::Vector{Float64}, p1::Vector{Float64}, lower_left_corner::Vector{Float64}, normal::Vector{Float64})
-
-Check if a line segment intersects an infinite plane.
-
-# Arguments
-- `p0::Vector{Float64}`: The start point of the line segment.
-- `p1::Vector{Float64}`: The end point of the line segment.
-- `lower_left_corner::Vector{Float64}`: The lower left corner of the plane.
-- `normal::Vector{Float64}`: The normal of the plane.
-# Returns
-- `Bool`: True if the line segment intersects the plane, False otherwise.
-"""
-function bond_intersect_infinite_plane(p0::Vector{Float64},
-                                       p1::Vector{Float64},
-                                       lower_left_corner::Vector{Float64},
-                                       normal::Vector{Float64})
-    denominator = fastdot((p1 - p0), normal)
-    if abs(denominator) < TOLERANCE
-        # Line is parallel to the plane
-        # It may or may not lie on the plane
-        # If it does lie on the plane, then the numerator will be zero
-        # In either case, this function will return "no intersection"
-        return false, undef
-    end
-    # The line intersects the plane
-
-    t = fastdot((lower_left_corner - p0), normal) / denominator
-
-    # Determine if the line segment intersects the plane
-    if 0.0 <= t <= 1.0
-        return true, p0 + t .* (p1 - p0)
-    end
-    # Intersection point
-    return false, undef
-end
-
-"""
-    bond_intersect_rectangle_plane(x::Vector{Float64}, lower_left_corner::Vector{Float64}, bottom_unit_vector::Vector{Float64}, normal::Vector{Float64}, side_length::Float64, bottom_length::Float64)
-
-Check if a bond intersects a rectangle plane.
-
-# Arguments
-- `x::Vector{Float64}`: The point.
-- `lower_left_corner::Vector{Float64}`: The lower left corner of the rectangle.
-- `bottom_unit_vector::Vector{Float64}`: The unit vector along the bottom of the rectangle.
-- `normal::Vector{Float64}`: The normal of the plane.
-- `side_length::Float64`: The side length of the rectangle.
-- `bottom_length::Float64`: The bottom length of the rectangle.
-# Returns
-- `Bool`: True if the point is inside the rectangle, False otherwise.
-"""
-function bond_intersect_rectangle_plane(x::Vector{Float64},
-                                        lower_left_corner::Vector{Float64},
-                                        bottom_unit_vector::Vector{Float64},
-                                        normal::Vector{Float64},
-                                        side_length::Float64,
-                                        bottom_length::Float64)
-    dr::Vector{Float64} = x - lower_left_corner
-    bb::Float64 = dot(dr, bottom_unit_vector)
-    if 0.0 <= bb && bb / bottom_length <= 1.0
-        if length(normal) == 2
-            return true
-        end
-        ua = cross(bottom_unit_vector, normal)
-        aa = fastdot(dr, ua)
-        if 0.0 <= aa && aa / side_length <= 1.0
-            return true
-        end
-    end
-    return false
-end
-
-"""
-    apply_bond_filters(nlist::Vector{Vector{Int64}}, mesh::DataFrame, params::Dict, dof::Int64)
-
-Apply the bond filters to the neighborhood list.
-
-# Arguments
-- `nlist::Vector{Vector{Int64}}`: The neighborhood list.
-- `mesh::DataFrame`: The mesh.
-- `params::Dict`: The parameters.
-- `dof::Int64`: The degrees of freedom.
-# Returns
-- `nlist::Vector{Vector{Int64}}`: The filtered neighborhood list.
-- `nlist_filtered_ids::Vector{Vector{Int64}}`: The filtered neighborhood list.
-"""
-function apply_bond_filters(nlist::Vector{Vector{Int64}},
-                            mesh::DataFrame,
-                            params::Dict,
-                            dof::Int64)
-    bond_filters = get_bond_filters(params)
-    nlist_filtered_ids = nothing
-    bond_norm = nothing
-    if bond_filters[1]
-        @debug "Apply bond filters"
-        coor = names(mesh)[1:dof]
-        nnodes = length(mesh[!, coor[1]])
-        data = zeros(dof, nnodes)
-        for i in 1:dof
-            data[i, :] = values(mesh[!, coor[i]])
-        end
-        #TODO to the bottom, because right now all filters have contact if true
-        contact_enabled = false
-        for (name, filter) in bond_filters[2]
-            contact_enabled = get(filter, "Allow Contact", false)
-            if contact_enabled
-                break
-            end
-        end
-        if contact_enabled
-            nlist_filtered_ids = fill(Vector{Int64}([]), nnodes)
-            bond_norm = []
-            for iID in 1:nnodes
-                push!(bond_norm, [fill(1.0, dof) for n in 1:length(nlist[iID])])
-            end
-        end
-
-        for (name, filter) in bond_filters[2]
-            if filter["Type"] == "Disk"
-                filter_flag, normal = disk_filter(nnodes, data, filter, nlist, dof)
-            elseif filter["Type"] == "Rectangular_Plane"
-                filter_flag, normal = rectangular_plane_filter(nnodes, data, filter, nlist,
-                                                               dof)
-            end
-            for iID in 1:nnodes
-                if contact_enabled && any(x -> x == false, filter_flag[iID])
-                    indices = findall(x -> x in setdiff(nlist[iID],
-                                                        nlist[iID][filter_flag[iID]]),
-                                      nlist[iID])
-                    nlist_filtered_ids[iID] = indices
-                    for jID in indices
-                        bond_norm[iID][jID] .= normal
-                    end
-                else
-                    nlist[iID] = nlist[iID][filter_flag[iID]]
-                end
-            end
-        end
-        @debug "Finished applying bond filters"
-    end
-    return nlist, nlist_filtered_ids, bond_norm
-end
-
-"""
-    disk_filter(nnodes::Int64, data::Matrix{Float64}, filter::Dict, nlist::Vector{Vector{Int64}}, dof::Int64)
-
-Apply the disk filter to the neighborhood list.
-
-# Arguments
-- `nnodes::Int64`: The number of nodes.
-- `data::Matrix{Float64}`: The data.
-- `filter::Dict`: The filter.
-- `nlist::Vector{Vector{Int64}}`: The neighborhood list.
-- `dof::Int64`: The degrees of freedom.
-# Returns
-- `filter_flag::Vector{Bool}`: The filter flag.
-- `normal::Vector{Float64}`: The normal vector of the disk.
-"""
-function disk_filter(nnodes::Int64,
-                     data::Matrix{Float64},
-                     filter::Dict,
-                     nlist::Vector{Vector{Int64}},
-                     dof::Int64)
-    if dof == 3
-        center = [filter["Center X"], filter["Center Y"], filter["Center Z"]]
-        normal = [filter["Normal X"], filter["Normal Y"], filter["Normal Z"]]
-    else
-        @error "Disk filter only implemented for 3D, use rectangular plane filter instead"
-        return nothing
-    end
-    #normalize vector
-    normal = normal ./ norm(normal)
-    filter_flag::Vector{Vector{Bool}} = fill([], nnodes)
-    for iID in 1:nnodes
-        filter_flag[iID] = fill(true, length(nlist[iID]))
-        for (jId, neighbor) in enumerate(nlist[iID])
-            filter_flag[iID][jId] = !bond_intersects_disc(data[:, iID],
-                                                          data[:, neighbor],
-                                                          center,
-                                                          normal,
-                                                          filter["Radius"])
-        end
-    end
-    return filter_flag, normal
-end
-
-"""
-    rectangular_plane_filter(nnodes::Int64, data::Matrix{Float64}, filter::Dict, nlist::Vector{Vector{Int64}}, dof::Int64)
-
-Apply the rectangular plane filter to the neighborhood list.
-
-# Arguments
-- `nnodes::Int64`: The number of nodes.
-- `data::Matrix{Float64}`: The data.
-- `filter::Dict`: The filter.
-- `nlist::Vector{Vector{Int64}}`: The neighborhood list.
-- `dof::Int64`: The degrees of freedom.
-# Returns
-- `filter_flag::Vector{Bool}`: The filter flag.
-- `normal::Vector{Float64}`: The normal vector of the disk.
-"""
-function rectangular_plane_filter(nnodes::Int64,
-                                  data::Matrix{Float64},
-                                  filter::Dict,
-                                  nlist::Vector{Vector{Int64}},
-                                  dof::Int64)
-    if dof == 2
-        normal = [filter["Normal X"], filter["Normal Y"]]
-        lower_left_corner = [filter["Lower Left Corner X"], filter["Lower Left Corner Y"]]
-        bottom_unit_vector = [
-            filter["Bottom Unit Vector X"],
-            filter["Bottom Unit Vector Y"]
-        ]
-    else
-        normal = [filter["Normal X"], filter["Normal Y"], filter["Normal Z"]]
-        lower_left_corner = [
-            filter["Lower Left Corner X"],
-            filter["Lower Left Corner Y"],
-            filter["Lower Left Corner Z"]
-        ]
-        bottom_unit_vector = [
-            filter["Bottom Unit Vector X"],
-            filter["Bottom Unit Vector Y"],
-            filter["Bottom Unit Vector Z"]
-        ]
-    end
-    #normalize vector
-    normal = normal ./ norm(normal)
-    bottom_unit_vector = bottom_unit_vector ./ norm(bottom_unit_vector)
-    bottom_length = filter["Bottom Length"]
-    side_length = filter["Side Length"]
-    filter_flag::Vector{Vector{Bool}} = fill([], nnodes)
-    for iID in 1:nnodes
-        filter_flag[iID] = fill(true, length(nlist[iID]))
-        for (jID, neighborID) in enumerate(nlist[iID])
-            intersect_inf_plane, x = bond_intersect_infinite_plane(data[:, iID],
-                                                                   data[:, neighborID],
-                                                                   lower_left_corner,
-                                                                   normal)
-            bond_intersect = false
-            if intersect_inf_plane
-                bond_intersect = bond_intersect_rectangle_plane(x,
-                                                                lower_left_corner,
-                                                                bottom_unit_vector,
-                                                                normal,
-                                                                side_length,
-                                                                bottom_length)
-            end
-            filter_flag[iID][jID] = !(intersect_inf_plane && bond_intersect)
-        end
-    end
-    return filter_flag, normal
-end
-
-"""
-    create_global_to_local_mapping(distribution)
-=======
     glob_to_loc(distribution)
->>>>>>> 904beef7
 
 Get the global to local mapping
 
