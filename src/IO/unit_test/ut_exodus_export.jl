--- conflicted
+++ resolved
@@ -38,17 +38,10 @@
     end
 end
 
-<<<<<<< HEAD
-@testset "ut_create_result_file" begin
-    if !isdir("tmp")
-        mkdir("tmp")
-    end
-=======
 if !isdir("tmp")
     mkdir("tmp")
 end
 @testset "ut_create_result_file" begin
->>>>>>> e04c786d
     filename = "./tmp/" * "test.e"
     nnodes = 4
     dof = 3
