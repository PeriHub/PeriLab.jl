--- conflicted
+++ resolved
@@ -127,12 +127,10 @@
     outputs = get_results_mapping(params, datamanager)
     output_steps = get_output_frequency(params, nsteps)
     for id in eachindex(exos)
-<<<<<<< HEAD
-        exos[id] = Write_Exodus_Results.init_results_in_exodus(exos[id], outputs[id], coords, block_Id[1:nnodes], nsets)
+
+        exos[id] = Write_Exodus_Results.init_results_in_exodus(exos[id], outputs[id], coords, Array(1:max_block_id), nsets)
         push!(output_frequency, Dict{String,Int64}("Counter" => 0, "Output Frequency" => 1, "Step" => output_steps[id]))
-=======
-        exos[id] = Write_Exodus_Results.init_results_in_exodus(exos[id], outputs[id], coords, Array(1:max_block_id), nsets)
->>>>>>> 5d6c5de0
+
     end
 
     return exos, outputs
