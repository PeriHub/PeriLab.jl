module IO
include("read_inputdeck.jl")
include("mesh_data.jl")
include("exodus_export.jl")
include("../Support/Parameters/parameter_handling.jl")
import .Read_Input_Deck
import .Read_Mesh
import .Write_Exodus_Results
using MPI
using TimerOutputs
export close_files
export initialize_data
export init_write_results
export write_results

function close_files(exos)
    for exo in exos
        @info "Closing output file " * exo.file_name
        close(exo)
    end
end

function delete_files(exos)

    for exo in exos
        @info "Delete output file " * exo.file_name
        rm(exo.file_name)
    end
end

function get_file_size(exos)
    total_file_size = 0
    for exo in exos
        file_stat = stat(exo.file_name)  # Get file information
        total_file_size += file_stat.size  # Add the file size to the total
    end
    return total_file_size
end

function clearNP1(name)
    if "NP1" == name[end-2:end]
        return name[1:end-3]
    end
    return name
end

function get_results_mapping(params, datamanager)
    outputs = get_outputs(params, datamanager.get_all_field_keys())
    mapping = Dict{Int64,Dict{String,Vector{Any}}}()
    return_outputs = Dict{Int64,Vector{String}}()

    for id in eachindex(sort(outputs))
        result_id = 0
        mapping[id] = Dict{String,Vector{Any}}()
        for fieldname in outputs[id]
            result_id += 1
            datafield = datamanager.get_field(fieldname)
            sizedatafield = size(datafield)
            if length(sizedatafield) == 0
                #if fieldname == "Forces"
                #mapping[id]["Forces"] = [fieldname, result_id, 1, typeof(datafield[1, 1])]
                # compute class must be mapped here
                @error "No field " * fieldname * " exists."
                return
            end
            if length(sizedatafield) == 1
                mapping[id][clearNP1(fieldname)] = [fieldname, result_id, 1, typeof(datafield[1, 1])]
            else
                refDof = sizedatafield[2]
                for dof in 1:refDof
                    mapping[id][clearNP1(fieldname)*Write_Exodus_Results.get_paraviewCoordinates(dof, refDof)] = [fieldname, result_id, dof, typeof(datafield[1, 1])]
                end
            end
        end
    end
    return mapping
end

function initialize_data(filename, datamanager, comm)
    datamanager.set_rank(MPI.Comm_rank(comm))
    datamanager.set_comm(comm)
    return Read_Mesh.init_data(read_input_file(filename), datamanager, comm)
end

function init_write_results(params, datamanager)
    filenames = get_output_filenames(params)
    if length(filenames) == 0
        @warn "No futput file or output defined"
    end
    exos = []
    nnodes = datamanager.get_nnodes()
    dof = datamanager.get_dof()
    nnsets = datamanager.get_nnsets()
    coordinates = datamanager.get_field("Coordinates")
    block_Id = datamanager.get_field("Block_Id")
    nsets = datamanager.get_nsets()
    for filename in filenames
        if datamanager.get_rank() > 0
            filename = filename * "_" * string(datamanager.get_rank())
        end
        push!(exos, Write_Exodus_Results.create_result_file(filename, nnodes, dof, maximum(block_Id[1:nnodes]), nnsets))
    end
    coords = vcat(transpose(coordinates[1:nnodes, :]))
<<<<<<< HEAD
=======
    # println(coords)
>>>>>>> a2bbd93f
    outputs = get_results_mapping(params, datamanager)
    for id in eachindex(exos)
        exos[id] = Write_Exodus_Results.init_results_in_exodus(exos[id], outputs[id], coords, block_Id[1:nnodes], nsets)
    end
    return exos, outputs
end

function read_input_file(filename)
    return Read_Input_Deck.read_input_file(filename)
end

function write_results(exos, step, time, outputs, datamanager)
    for id in eachindex(exos)
        # step 1 ist the zero step?!
        exos[id] = Write_Exodus_Results.write_step_and_time(exos[id], step, time)
        exos[id] = Write_Exodus_Results.write_nodal_results_in_exodus(exos[id], step, outputs[id], datamanager)
    end
    return exos
end

end<|MERGE_RESOLUTION|>--- conflicted
+++ resolved
@@ -101,10 +101,6 @@
         push!(exos, Write_Exodus_Results.create_result_file(filename, nnodes, dof, maximum(block_Id[1:nnodes]), nnsets))
     end
     coords = vcat(transpose(coordinates[1:nnodes, :]))
-<<<<<<< HEAD
-=======
-    # println(coords)
->>>>>>> a2bbd93f
     outputs = get_results_mapping(params, datamanager)
     for id in eachindex(exos)
         exos[id] = Write_Exodus_Results.init_results_in_exodus(exos[id], outputs[id], coords, block_Id[1:nnodes], nsets)
