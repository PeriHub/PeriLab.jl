# SPDX-FileCopyrightText: 2023 Christian Willberg <christian.willberg@dlr.de>, Jan-Timo Hesse <jan-timo.hesse@dlr.de>
#
# SPDX-License-Identifier: BSD-3-Clause

module Data_manager
using MPI

export create_bond_field
export create_constant_free_size_field
export create_constant_bond_field
export create_constant_node_field
export create_node_field
export fem_active
export initialize_data
export get_all_field_keys
export has_key
export get_accuracy_order
export get_block_list
export get_crit_values_matrix
export get_aniso_crit_values
export get_comm
export get_directory
export get_field
export get_field_type
export get_inverse_nlist
export get_local_nodes
export get_nlist
export get_nnsets
export get_nsets
export get_nnodes
export get_num_elements
export get_physics_options
export get_properties
export get_property
export get_rank
export get_num_responder
export get_max_rank
export get_cancel
export get_output_frequency
export get_rotation
export get_element_rotation
export init_property
<<<<<<< HEAD
export rotation_data
export set_accuracy_order
=======
>>>>>>> 9501f961
export set_block_list
export set_crit_values_matrix
export set_aniso_crit_values
export set_directory
export set_inverse_nlist
export set_fem
export set_glob_to_loc
export set_model_module
export set_num_controller
export set_nset
export set_num_elements
export set_num_responder
export set_physics_options
export set_property
export set_rank
export set_max_rank
export set_cancel
export set_output_frequency
export set_rotation
export set_element_rotation
export switch_NP1_to_N
export synch_manager
##########################
# Variables
##########################
global nnodes::Int64
global num_controller::Int64
global num_responder::Int64
global num_elements::Int64
global nnsets::Int64
global dof::Int64
global fem_option::Bool
global block_list::Vector{Int64}
global distribution::Vector{Int64}
global crit_values_matrix::Array{Float64,3}
global aniso_crit_values::Dict{Int64,Vector{Float64}}
global properties::Dict{Int64,Dict{String,Any}}
global glob_to_loc::Dict{Int64,Int64}
global fields::Dict{DataType,Dict{String,Any}}
global field_array_type::Dict{String,Dict{String,Any}}
global field_types::Dict{String,DataType}
global fields_to_synch::Dict{String,Any}
global filedirectory::String
global inverse_nlist::Vector{Dict{Int64,Int64}}
global model_modules::Dict{String,Module}
global nsets::Dict{String,Vector{Int}}
global overlap_map::Dict{Int64,Any}
<<<<<<< HEAD
global physics_options::Dict{String,Bool}
global output_frequency::Vector{Dict}
global accuracy_order::Int64
global rank::Int64
global commMPi::Any
global cancel::Bool
global max_rank::Int64
global silent::Bool
=======
global physics_options::Dict{String,Bool} = Dict("Deformed Bond Geometry" => true,
    "Deformation Gradient" => false,
    "Shape Tensor" => false,
    "Bond Associated Deformation Gradient" => false,
    "Rotation Matrix" => true)
global output_frequency::Vector{Dict} = []
global rank::Int64 = 0
global commMPi::Any
global cancel::Bool = false
global max_rank::Int64 = 0
global silent::Bool = false
global rotation::Bool = false
global element_rotation::Bool = false
>>>>>>> 9501f961
##########################

"""
    initialize_data()

Initialize all parameter in the datamanager and sets them to the default values.
"""
function initialize_data()
    global nnodes
    nnodes = 0
    global num_controller
    num_controller = 0
    global num_responder
    num_responder = 0
    global num_elements
    num_elements = 0
    global nnsets
    nnsets = 0
    global dof
    dof = 2
    global fem_option
    fem_option = false
    global block_list
    block_list = []
    global distribution
    distribution = []
    global crit_values_matrix
    crit_values_matrix = fill(-1, (1, 1, 1))
    global aniso_crit_values
    aniso_crit_values = Dict()
    global properties
    properties = Dict()
    global glob_to_loc
    glob_to_loc = Dict()
    global fields
    fields = Dict(Int64 => Dict(), Float64 => Dict(), Bool => Dict())
    global field_array_type
    field_array_type = Dict()
    global field_types
    field_types = Dict()
    global fields_to_synch
    fields_to_synch = Dict()
    global filedirectory
    filedirectory = ""
    global inverse_nlist
    inverser_nlist = []
    global model_modules
    model_modules = Dict()
    global nsets
    nsets = Dict()
    global overlap_map
    overlap_map = Dict()
    global physics_options
    physics_options = Dict("Deformed Bond Geometry" => true,
        "Deformation Gradient" => false,
        "Shape Tensor" => false,
        "Bond Associated Deformation Gradient" => false)
    global output_frequency
    output_frequency = []
    global accuracy_order
    accuracy_order = 1
    global rank
    rank = 0
    global cancel
    cancel = false
    global max_rank
    max_rank = 0
    global silent
    silent = false

end
###################################





"""
    get_accuracy_order()

Returns the accuracy order for the "bond associated correspondence" implementation.

# Arguments
- `value::Int64`: The value of the accuracy_order.
"""
function get_accuracy_order()
    global accuracy_order
    return accuracy_order
end

"""
    get_comm()

Get the MPI communicator
"""
function get_comm()
    global commMPi
    return commMPi
end

function get_directory()
    global filedirectory
    return filedirectory
end

"""
    set_comm(comm::MPI.Comm)

Set the MPI communicator

# Arguments
- `comm::MPI.Comm`: MPI communicator
"""
function set_comm(comm::MPI.Comm)
    global commMPi = comm
end
##########################
# Material information
##########################
global material_type::Dict{String,Bool} = Dict("Bond-Based" => false, "Ordinary" => false, "Correspondence" => true, "Bond-Associated" => false)
##########################

"""
    check_property(block_id::Int64, property::String)

Checks if the specified `property` exists for the given `block_id`.

# Arguments
- `block_id::Int64`: The ID of the block.
- `property::String`: The name of the property to check.
# Returns
- `Bool`: `true` if the property exists, `false` otherwise.
"""
function check_property(block_id::Int64, property::String)
    global properties

    if haskey(properties[block_id], property)
        return length(properties[block_id][property]) > 0
    end
    return false
end

"""
    create_bond_field(name::String, type::Type, dof::Int64)

Creates a bond field with the given name, data type, and degree of freedom.

# Arguments
- `name::String`: The name of the bond field.
- `vartype::Type`: The data type of the bond field.
- `dof::Int64`: The degrees of freedom per bond.
- `VectorOrArray::String` (optional) - Vector or Materix; Default is vector

# Returns
- `bond_field::Field`: The created bond field for the current time step.
- `bond_field_np1::Field`: The created bond field for the next time step.

Example:
```julia
create_bond_field("stress", Float64, 6)  # creates a stress bond field with 6 degrees of freedom
```
"""
function create_bond_field(name::String, type::Type, dof::Int64, default_value::Union{Int64,Float64,Bool}=0)

    return create_field(name * "N", type, "Bond_Field", dof, default_value), create_field(name * "NP1", type, "Bond_Field", dof, default_value)
end

function create_bond_field(name::String, type::Type, VectorOrArray::String, dof::Int64, default_value::Union{Int64,Float64,Bool}=0)

    return create_field(name * "N", type, "Bond_Field", VectorOrArray, dof, default_value), create_field(name * "NP1", type, "Bond_Field", VectorOrArray, dof, default_value)
end

"""
    create_constant_bond_field(name::String, type::Type, dof::Int64, default_value::Union{Int64,Float64,Bool}=0))

Creates a constant bond field with the given name, data type, and degree of freedom.

# Arguments
- `name::String`: The name of the bond field.
- `vartype::Type`: The data type of the bond field.
- `dof::Int64`: The degrees of freedom per bond.
-  default_value::Union{Int64,Float64,Bool}=0) (optional) - filled with zero or false

# Returns
- `constant_bond_field::Field`: The created constant bond field.

Example:
```julia
create_constant_bond_field("density", Float64, 1)  # creates a density constant bond field
```
   """
function create_constant_bond_field(name::String, type::Type, dof::Int64, default_value::Union{Int64,Float64,Bool}=0)
    return create_field(name, type, "Bond_Field", dof, default_value)
end

function create_constant_bond_field(name::String, type::Type, VectorOrArray::String, dof::Int64, default_value::Union{Int64,Float64,Bool}=0)
    return create_field(name, type, "Bond_Field", VectorOrArray, dof, default_value)
end

function create_constant_free_size_field(name::String, vartype::Type, dof::Tuple)
    return create_field(name, vartype, dof)
end

function create_free_size_field(name::String, vartype::Type, dof::Tuple)
    return create_field(name * "N", vartype, dof), create_field(name * "NP1", vartype, dof)
end

function create_field(name::String, vartype::Type, dof::Tuple)
    if !haskey(fields, vartype)
        fields[vartype] = Dict{String,Any}()
    end
    if name in get_all_field_keys()
        if size(get_field(name)) != dof
            @warn "Field $name exists already with different size. Predefined field is returned"
        end
        return get_field(name)
    end
    fields[vartype][name] = Array{vartype}(zeros(dof))
    field_types[name] = vartype
    code::String = "view(fields[$vartype][\"$name\"]" * join(repeat(", :", length(size(fields[vartype][name])))) * ")"
    get_function() = eval(Meta.parse(code))
    field_array_type[name] = Dict("Type" => "Field", "Dof" => dof, "get_function" => get_function())
    return get_field(name)
end

"""
    create_constant_node_field(name::String, type::Type, dof::Int64)

Creates a constant node field with the given name, data type, and degree of freedom.

# Arguments
- `name::String`: The name of the node field.
- `vartype::Type`: The data type of the node field.
- `dof::Int64`: The degrees of freedom per node.
- `VectorOrArray::String` (optional) - Vector or Materix; Default is vector

# Returns
- `constant_node_field::Field`: The created constant node field.

Example:
```julia
create_constant_node_field("temperature", Float64, 1)  # creates a temperature constant node field
```
"""
function create_constant_node_field(name::String, type::Type, dof::Int64, default_value::Union{Int64,Float64,Bool}=0)
    return create_field(name, type, "Node_Field", dof, default_value)
end
function create_constant_node_field(name::String, type::Type, VectorOrArray::String, dof::Int64, default_value::Union{Int64,Float64,Bool}=0)
    return create_field(name, type, "Node_Field", VectorOrArray, dof, default_value)
end

"""
    create_field(name::String, vartype::Type, bondNode::String, dof::Int64, default_value::Any=0)

Create a field with the given `name` for the specified `vartype`. If the field already exists, return the existing field. If the field does not exist, create a new field with the specified characteristics.

# Arguments
- `name::String`: The name of the field.
- `vartype::Type`: The data type of the field.
- `dof::Int64`: The degrees of freedom per node.
- `default_value::Any`: The default value of the field.

# Returns
The field with the given `name` and specified characteristics.
"""
function create_field(name::String, vartype::Type, bondOrNode::String, dof::Int64, default_value::Union{Int64,Float64,Bool})
    create_field(name, vartype, bondOrNode, "Vector", dof, default_value)
end

function create_field(name::String, vartype::Type, bondOrNode::String, VectorOrArray::String, dof::Int64, default_value::Union{Int64,Float64,Bool})
    global nnodes
    global num_controller
    global fields
    global field_array_type
    global field_types

    field_dof = dof
    get_function = nothing

    if !haskey(fields, vartype)
        fields[vartype] = Dict{String,Any}()
    end
    if name in get_all_field_keys()
        if size(get_field(name))[1] != nnodes
            @warn "Field $name exists already with different size. Predefined field is returned"
        end
        return get_field(name)
    end
    if VectorOrArray == "Matrix"
        field_dof *= dof
    end
    if bondOrNode == "Node_Field"
        if dof == 1
            fields[vartype][name] = fill(vartype(default_value), nnodes)
            get_function = () -> view(fields[vartype][name], :)
        else
            fields[vartype][name] = fill(vartype(default_value), nnodes, field_dof)
            if VectorOrArray == "Matrix"
                get_function = () -> view(reshape(fields[vartype][name], (:, dof, dof)), :, :, :)
            else
                get_function = () -> view(fields[vartype][name], :, :)
            end
        end
    elseif bondOrNode == "Bond_Field"
        nBonds = get_field("Number of Neighbors")
        if dof == 1
            fields[vartype][name] = Vector{vartype}[]
        else
            fields[vartype][name] = Matrix{vartype}[]
        end
        for i in 1:num_controller+num_responder
            if dof == 1
                append!(fields[vartype][name], [Vector{vartype}(undef, nBonds[i])])
                fill!(fields[vartype][name][end], vartype(default_value))
                get_function = () -> view(fields[vartype][name], :,)
            else
                append!(fields[vartype][name], [Matrix{vartype}(undef, nBonds[i], field_dof)])
                fill!(fields[vartype][name][end], vartype(default_value))
                if VectorOrArray == "Matrix"
                    get_function = () -> view([reshape(field, (:, dof, dof)) for field in fields[vartype][name]], :,)
                else
                    get_function = () -> view(fields[vartype][name], :, :)
                end
            end
        end
    end
    field_types[name] = vartype
    field_array_type[name] = Dict("Type" => VectorOrArray, "Dof" => dof, "get_function" => get_function())
    return get_field(name)
end
"""
    create_node_field(name::String, type::Type, dof::Int64)

Creates a node field with the given name, data type, and degree of freedom.

# Arguments
- `name::String`: The name of the node field.
- `type::Type`: The data type of the node field.
- `dof::Int64`: The degree of freedom of each node.
- `VectorOrArray::String` (optional) - Vector or Materix; Default is vector
# Returns
- `node_field::Field`: The created node field for the current time step.
- `node_field_np1::Field`: The created node field for the next time step.

Example:
```julia
create_node_field("displacement", Float64, 3)  # creates a displacement node field with 3 degrees of freedom
```
"""
function create_node_field(name::String, type::Type, dof::Int64, default_value::Any=0)

    return create_field(name * "N", type, "Node_Field", dof, default_value), create_field(name * "NP1", type, "Node_Field", dof, default_value)
end

function create_node_field(name::String, type::Type, VectorOrArray::String, dof::Int64, default_value::Any=0)
    return create_field(name * "N", type, "Node_Field", VectorOrArray, dof, default_value), create_field(name * "NP1", type, "Node_Field", VectorOrArray, dof, default_value)
end
"""
   fem_active()

Returns if FEM is active (true) or not (false).
"""
function fem_active()
    return fem_option
end

"""
    get_all_field_keys()

Returns a list of all field keys.
"""
function get_all_field_keys()
    global field_types
    return collect(keys(field_types))
end

"""
    has_key(field_name::String)

Control if a key exists.
"""
function has_key(field_name::String)
    global field_types
    return haskey(field_types, field_name)
end

"""
<<<<<<< HEAD
=======
    clear_data_manager()

Returns a list of all field keys.
"""
function clear_data_manager()
    global field_types
    global nsets
    global nnsets
    global physics_options
    global filedirectory
    global rotation
    global element_rotation

    field_types = Dict()
    nsets = Dict()
    nnsets = 0
    physics_options = Dict("Deformed Bond Geometry" => true,
        "Deformation Gradient" => false,
        "Shape Tensor" => false,
        "Bond Associated Deformation Gradient" => false)
    filedirectory = ""
    rotation = false
    element_rotation = false

    # global field_array_type
    # global fields_to_synch
    # global properties
    # global fields
    # global model_modules
    # field_array_type = Dict()
    # fields_to_synch = Dict()
    # properties = Dict()
    # fields = Dict()
    # model_modules = Dict()
end

"""
>>>>>>> 9501f961
    get_block_list()

Returns a list of all block IDs.
"""
function get_block_list()
    global block_list
    return block_list
end

"""
    get_crit_values_matrix()

Retrieves the critical values matrix.
"""
function get_crit_values_matrix()
    global crit_values_matrix
    return crit_values_matrix
end

"""
    get_aniso_crit_values()

Retrieves the critical values matrix.
"""
function get_aniso_crit_values()
    global aniso_crit_values
    return aniso_crit_values
end

"""
    get_dof()

Retrieves the degree of freedom (dof) value.

# Returns
- `dof` (integer): The current degree of freedom value.

Example:
```julia
get_dof()  # returns the current degree of freedom
```
"""
function get_dof()
    global dof
    return dof
end

"""
    get_field(name::String, time::String)

Returns the field with the given name and time.

# Arguments
- `name::String`: The name of the field.
- `time::String`: The time of the field.
# Returns
- `field::Field`: The field with the given name and time.
"""
function get_field(name::String, time::String, throw_error::Bool=true)

    if time == "Constant" || time == "CONSTANT"
        return get_field(name)
    end
    return get_field(name * time, throw_error)

end

"""
    get_field(name::String, throw_error::Bool=true)

Returns the field with the given name.

# Arguments
- `name::String`: The name of the field.
- `throw_error::Bool=true`: Whether to throw an error if the field does not exist.
# Returns
- `field::Field`: The field with the given name.
"""
function get_field(name::String, throw_error::Bool=true)
    global field_array_type

    if name in get_all_field_keys()
        return field_array_type[name]["get_function"]
    end
    if throw_error
        @error "Field ''" * name * "'' does not exist. Check if it is initialized as constant."
    end
    return nothing
end

"""
    get_bond_damage(time::String)
Get the bond damage

# Arguments
- `time::String`: The time of the field.
# Returns
- `damage::Field`: The bond damage field.
"""
function get_bond_damage(time::String)
    bond_damage = get_field("Bond Damage", time)
    bond_damage_aniso = get_field("Bond Damage Anisotropic", time, false)
    # return isnothing(bond_damage_aniso) ? bond_damage : bond_damage_aniso
    return bond_damage
end

"""
    get_damage(time::String)
Get the damage

# Arguments
- `time::String`: The time of the field.
# Returns
- `damage::Field`: The damage field.
"""
function get_damage(time::String)
    damage = get_field("Damage", time)
    damage_aniso = get_field("Damage Anisotropic", time, false)
    return isnothing(damage_aniso) ? damage : damage_aniso
end

"""
    get_field_type()
Get the type of a field

# Returns
- `get_field_type` (string): returns the type of a field
"""
function get_field_type(name::String)
    global field_types

    if !haskey(field_types, name)
        @error "Field ''" * name * "'' does not exist."
        return nothing
    end
    return field_types[name]
end

"""
    get_inverse_nlist()

Get the inverse of the neighborhood list.
"""
function get_inverse_nlist()
    global inverse_nlist
    return inverse_nlist
end

"""
    get_local_nodes()

Determines the local node numbering.

# Returns
- `get_local_nodes` (array): returns local nodes.

Example:
```julia
get_local_nodes()  # returns local nodes or if they do not exist at the core an empty array
```
"""
function get_local_nodes(global_nodes)
    global glob_to_loc

    return [glob_to_loc[global_node] for global_node in global_nodes if global_node in keys(glob_to_loc)]

end

function get_model_module(entry::Union{String,SubString})
    global model_modules
    return model_modules[entry]
end

"""
    get_nlist()

Get the neighborhood list.
"""
function get_nlist()
    return get_field("Neighborhoodlist")
end

"""
    get_filtered_nlist()

Get the neighborhood list.
"""
function get_filtered_nlist()
    return get_field("FilteredNeighborhoodlist", false)
end

"""
    get_nnodes()

Retrieves the number of nodes.

# Returns
- `num_controller::Int64` : The current number of nodes.

Example:
```julia
get_nnodes()  # returns the current number of nodes 
```
"""
function get_nnodes()
    global num_controller
    return num_controller
end

"""
    get_NP1_to_N_Dict()

Get the NP1 to N dictionary
"""
function get_NP1_to_N_Dict()
    NP1_to_N = Dict{String,String}()
    for key in get_all_field_keys()
        if occursin("NP1", key)
            NP1_to_N[key] = key[1:end-2]
        end
    end
    return NP1_to_N
end

"""
    get_nnsets()

Get the number of node sets.

# Returns
- `nnsets::Int`: The number of node sets.
"""
function get_nnsets()
    global nnsets
    return nnsets
end

"""
    get_nsets()

Get the node sets

# Returns
- `nsets::Dict{String,Vector{Int64}}`: The node sets dictionary.
"""
function get_nsets()
    global nsets
    return nsets
end

"""
    get_num_elements()

Get the the number of finite elements

# Returns
- `get_num_elements::Int64`: The number of finite elements
"""
function get_num_elements()
    global num_elements
    return num_elements
end

"""
    get_num_responder()

Get the the number of responder nodes

# Returns
- `num_responder::Int64`: The number of responder nodes
"""
function get_num_responder()
    global num_responder
    return num_responder
end

"""
    get_overlap_map()

Get the overlap map
"""
function get_overlap_map()
    global overlap_map
    return overlap_map
end

"""
    get_synch_fields()

Get the fields to synchronize
"""
function get_synch_fields()
    global fields_to_synch
    return fields_to_synch
end

"""
    get_physics_options()

Get the physics options
"""
function get_physics_options()
    global physics_options
    if physics_options["Deformation Gradient"]
        physics_options["Shape Tensor"] = true
        physics_options["Deformed Bond Geometry"] = true
    end
    if physics_options["Bond Associated Deformation Gradient"]
        physics_options["Deformed Bond Geometry"] = true
    end
    return physics_options
end

"""
    get_properties(block_id::Int64, property::String)

This function retrieves the value of a specified `property` for a given `block_id` if it exists in the properties dictionary.

# Arguments
- `block_id`::Int64: The identifier of the block for which to retrieve the property.
- `property`::String: The dictionary entrycontaining the properties for the blocks.

# Returns
- `property_value`::Any: The value associated with the specified `property` for the given `block_id`.
- `Dict()`: An empty dictionary if the specified `property` does not exist for the given `block_id`.

# Example
```julia
block_properties = Dict(
    1 => Dict("color" => "red", "size" => 10),
    2 => Dict("color" => "blue", "height" => 20)
)

# Retrieve the 'color' property for block 1
color_value = get_properties(1, "color")  # Returns "red"

# Try to retrieve a non-existent property for block 2
non_existent_value = get_properties(2, "width")  # Returns an empty dictionary
"""
function get_properties(block_id::Int64, property::String)
    global properties

    if check_property(block_id, property)
        return properties[block_id][property]
    end
    return Dict()
end
"""
    get_property(block_id::Int64, property::String, value_name::String)

This function retrieves a specific `value_name` associated with a specified `property` for a given `block_id` if it exists in the properties dictionary.

# Arguments
- `block_id`::Int64: The identifier of the block for which to retrieve the property.
- `property`::String: The String property type (e.g. Material model) for the blocks.
- `value_name`::String: The name of the value within the specified `property`.

# Returns
- `value`::Any: The value associated with the specified `value_name` within the `property` for the given `block_id`.
- `nothing`: If the specified `block_id`, `property`, or `value_name` does not exist in the dictionary.

# Example
```julia

"""
function get_property(block_id::Int64, property::String, value_name::String)
    global properties

    if check_property(block_id, property)
        if value_name in keys(properties[block_id][property])
            return properties[block_id][property][value_name]
        end
    end

    return nothing
end

"""
    get_rank()

This function returns the rank of the core.

# Returns
- `rank`::Any: The value of the `rank` variable.

# Example
```julia
current_rank = get_rank()
"""
function get_rank()
    global rank
    return rank
end

"""
    get_max_rank()

This function returns the maximal rank of MPI the `max_rank`.

# Returns
- `max_rank`::Number: The value of the `max_rank` variable.

# Example
```julia
rank = get_max_rank()
"""
function get_max_rank()
    global max_rank
    return max_rank
end

"""
    get_cancel()

This function returns the `cancel` flag.

# Returns
- `cancel`::Bool: The value of the `cancel` variable.
"""
function get_cancel()
    global cancel
    return cancel
end

"""
    get_silent()

This function returns the `silent` flag.

# Returns
- `silent`::Bool: The value of the `silent` variable.
"""
function get_silent()
    global silent
    return silent
end

"""
    get_rotation()

This function returns the `rotation` flag.

# Returns
- `rotation`::Bool: The value of the `rotation` variable.
"""
function get_rotation()
    global rotation
    return rotation
end

"""
    get_element_rotation()

This function returns the `element_rotation` flag.

# Returns
- `element_rotation`::Bool: The value of the `element_rotation` variable.
"""
function get_element_rotation()
    global element_rotation
    return element_rotation
end

"""
    get_output_frequency()

This function returns the `output_frequency` variable.

# Returns
- `output_frequency`::Any: The value of the `output_frequency` variable.
"""
function get_output_frequency()
    global output_frequency
    return output_frequency
end

"""
    loc_to_glob(range::UnitRange{Int64})

Converts the local index to the global index.

# Arguments
- `range::UnitRange{Int64}`: The range of the local index.

Example:
```julia
loc_to_glob(1:10)  # converts the local index to the global index
```
"""
function loc_to_glob(range::UnitRange{Int64})
    global distribution
    return distribution[range]
end

"""
    init_property()

This function initializes the properties dictionary.

# Returns
- `keys(properties[1])`: The keys of the properties dictionary.
"""
function init_property()
    global properties

    block_list = get_block_list()
    for iblock in block_list
        properties[iblock] = Dict{String,Dict}("Thermal Model" => Dict{String,Any}(), "Damage Model" => Dict{String,Any}(), "Material Model" => Dict{String,Any}(), "Additive Model" => Dict{String,Any}())
    end
    return collect(keys(properties[block_list[1]]))
end

"""
    set_accuracy_order(value::Int64)

Sets the accuracy order for the "bond associated correspondence" implementation.

# Arguments
- `value::Int64`: The value of the accuracy_order.
"""
function set_accuracy_order(value::Int64)
    if value < 1
        @error "Accuracy order must be greater than zero."
        return nothing
    end
    global accuracy_order = value
end


"""
    set_block_list(blocks::Union{SubArray,Vector{Int64}})

Sets the block list globally.

# Arguments
- `blocks::Union{SubArray,Vector{Int64}}`: The block list.
"""
function set_block_list(blocks::Union{SubArray,Vector{Int64}})
    global block_list = sort!(unique(blocks))
end

"""
    set_crit_values_matrix(crit_values::Array{Float64,3})

Sets the critical values matrix globally.

# Arguments
- `crit_values::Array{Float64,3}`: The critical values matrix.
"""
function set_crit_values_matrix(crit_values::Array{Float64,3})
    global crit_values_matrix = crit_values
end

"""
set_aniso_crit_values(crit_values::Dict{Int64,Any})

Sets the anisotropic critical values globally.

# Arguments
- `crit_values::Dict{Int64,Any}`: The critical values.
"""
function set_aniso_crit_values(crit_values::Dict{Int64,Any})
    global aniso_crit_values = crit_values
end

function set_directory(directory::String)
    global filedirectory = directory
end

"""
    set_distribution(values::Vector{Int64})

Sets the distribution globally.

# Arguments
- `values::Vector{Int64}`: The distribution.
"""
function set_distribution(values::Vector{Int64})
    global distribution = values
end

"""
    set_dof(n::Int64)

Sets the degree of freedom (dof) value globally.

# Arguments
- `n::Int64`: The value to set as the degree of freedom.

Example:
```julia
set_dof(3)  # sets the degree of freedom to 3
```
"""
function set_dof(n::Int64)
    global dof = n
end

"""
    set_fem(value::Bool)

Activates and deactivates the FEM option in PeriLab

# Arguments
- `value::Bool`: The value to set FEM active (true) or not (false).

Example:
```julia
set_fem(true)  # sets the fem_option to true
```
"""
function set_fem(value::Bool)
    if value
        @info "FEM is enabled"
    end
    global fem_option = value
end

"""
    set_glob_to_loc(dict)

Sets the global-to-local mapping dict globally.

# Arguments
- `dict` (array): The dict representing the global-to-local mapping.

Example:
```julia
set_glob_to_loc([1, 3, 5])  # sets the global-to-local mapping dict
```
"""
function set_glob_to_loc(dict::Dict)
    global glob_to_loc = dict
end

"""
    set_inverse_nlist(inv_nlist::Vector{Dict{Int64,Int64}})

Sets the inverse nlist globally.

# Arguments
- `inv_nlist::Vector{Dict{Int64,Int64}}`: The inverse nlist.
"""
function set_inverse_nlist(inv_nlist::Vector{Dict{Int64,Int64}})
    global inverse_nlist = inv_nlist
end

"""
    set_nnodes()

Sets the number all nodes of one core globally.

# Arguments

Example:
```
"""
function set_nnodes()
    global num_controller
    global num_responder
    global nnodes = num_controller + num_responder
end

"""
    set_num_controller(n::Int64)

Sets the number of controller nodes globally. For one core the number of nodes is equal to the number of controller nodes.

# Arguments
- `n::Int64`: The value to set as the number of nodes.

Example:
```julia
set_num_controller(10)  # sets the number of nodes to 10
```
"""
function set_num_controller(n::Int64)
    global num_controller = n
    set_nnodes()
end

"""
    set_nnsets(n::Int64)

Set the number of node sets.

# Arguments
- `n::Int64`: The number of node sets to be set.
"""
function set_nnsets(n::Int64)

    global nnsets = n
end

"""
    set_nset(name, nodes)
Set the nodes associated with a named node set.

# Arguments
- `name::String`: The name of the node set.
- `nodes::Vector{Int}`: The node indices associated with the node set.
"""
function set_nset(name::String, nodes::Vector{Int64})
    global nsets

    if name in keys(nsets)
        @warn "Node set " * name * " already defined and it is overwritten"
    end
    nsets[name] = nodes
    # set the number of node sets
    set_nnsets(length(nsets))
end

"""
    set_num_elements(n::Int64)

Sets the number of finite elements globally. 

# Arguments
- `n::Int64`: The value to set as the number of finite elements.

Example:
```julia
set_num_elements(10)  # sets the number of finite elements to 10
```
"""

function set_num_elements(n::Int64)
    if n < 0
        @error "Number of elements must be positive or zero."
        return nothing
    end
    global num_elements = n
end

"""
    set_num_responder(n::Int64)

Sets the number of responder nodes globally. For one core the number of responder is zero. responder hold the information of the neighbors, of one node, but are not evaluated.

# Arguments
- `n::Int64`: The value to set as the number of nodes.

Example:
```julia
set_num_responder(10)  # sets the number of responder nodes to 10
```
"""
function set_num_responder(n::Int64)
    global num_responder = n
    set_nnodes()
end

"""
    set_overlap_map(topo)

Sets the overlap map globally.

# Arguments
- `topo`: The overlap map.
"""
function set_overlap_map(topo)
    global overlap_map = topo
end

"""
    set_physics_options(values::Dict{String,Bool})

Sets the physics options globally.

# Arguments
- `values::Dict{String,Bool}`: The physics options.
"""
function set_physics_options(values::Dict{String,Bool})
    global physics_options = values
end



"""
    set_property(block_id, property, value_name, value)

Sets the value of a specified `property` for a given `block_id`.

# Arguments
- `block_id`::Int64: The identifier of the block for which to set the property.
- `property`::String: The name of the property.
- `value_name`::String: The name of the value within the specified `property`.
- `value`::Any: The value to set for the specified `value_name`.
"""
function set_property(block_id::Int64, property::String, value_name::String, value)
    global properties
    properties[block_id][property][value_name] = value
end

function set_property(property::String, value_name::String, value)
    global properties
    for block_id in eachindex(properties)
        properties[block_id][property][value_name] = value
    end
end


"""
    set_properties(block_id, property, values)

Sets the values of a specified `property` for a given `block_id`.

# Arguments
- `block_id`::Int64: The identifier of the block for which to set the property.
- `property`::String: The name of the property.
- `values`::Any: The values to set for the specified `property`.
"""
function set_properties(block_id, property, values)
    global properties
    properties[block_id][property] = values
end

"""
    set_properties(property, values)

Sets the values of a specified `property` for a all `blocks`. E.g. for FEM, because it corresponds not to a block yet,

# Arguments
- `property`::String: The name of the property.
- `values`::Any: The values to set for the specified `property`.
"""
function set_properties(property, values)
    global properties
    for id in eachindex(properties)
        properties[id][property] = values
    end
end

"""
    set_rank(value::Int64)

Sets the rank globally.

# Arguments
- `value::Int64`: The value to set as the rank.
"""
function set_rank(value::Int64)
    global rank = value
end


function set_model_module(entry::Union{String,SubString}, mod::Module)
    global model_modules[entry] = mod
end

"""
    set_max_rank(value::Int64)

Sets the maximum rank globally.

# Arguments
- `value::Int64`: The value to set as the maximum rank.
"""
function set_max_rank(value::Int64)
    global max_rank = value
end

"""
    set_cancel(value::Int64)

Sets the cancel flag.

# Arguments
- `value::Bool`: The cancel flag.
"""
function set_cancel(value::Bool)
    global cancel = value
end

"""
    set_silent(value::Int64)

Sets the silent flag.

# Arguments
- `value::Bool`: The silent flag.
"""
function set_silent(value::Bool)
    global silent = value
end

"""
    set_rotation(value::Int64)

Sets the rotation flag.

# Arguments
- `value::Bool`: The rotation flag.
"""
function set_rotation(value::Bool)
    global rotation = value
end

"""
    set_element_rotation(value::Int64)

Sets the element_rotation flag.

# Arguments
- `value::Bool`: The element_rotation flag.
"""
function set_element_rotation(value::Bool)
    global element_rotation = value
end

"""
    set_output_frequency(value)

Sets the output frequency globally.

# Arguments
- `value`: The value to set as the output frequency.
"""
function set_output_frequency(value)
    global output_frequency = value
end

"""
    set_synch(name, download_from_cores, upload_to_cores)

Sets the synchronization dictionary globally.

# Arguments
- `name`::String: The name of the field.
- `download_from_cores`::Bool: Whether to download the field from the cores.
- `upload_to_cores`::Bool: Whether to upload the field to the cores.
"""
function set_synch(name, download_from_cores, upload_to_cores)
    global fields_to_synch

    if name in get_all_field_keys()
        field = get_field(name)
        fields_to_synch[name] = Dict{String,Any}("upload_to_cores" => upload_to_cores, "download_from_cores" => download_from_cores, "dof" => length(field[1, :]))
    elseif name * "NP1" in get_all_field_keys()
        field = get_field(name * "NP1")
        fields_to_synch[name*"NP1"] = Dict{String,Any}("upload_to_cores" => upload_to_cores, "download_from_cores" => download_from_cores, "dof" => length(field[1, :]))
    end

end

"""
    switch_NP1_to_N()

Switches the fields from NP1 to N.
"""
function switch_NP1_to_N()
    global field_types
    global field_array_type

    NP1_to_N = get_NP1_to_N_Dict()
    for NP1 in keys(NP1_to_N)
        if field_array_type[NP1]["Type"] == "Matrix"
            field_array_type[NP1]["Type"] = "Vector"
            field_NP1 = get_field(NP1)
            field_array_type[NP1]["Type"] = "Matrix"
            N = NP1_to_N[NP1]
            field_array_type[N]["Type"] = "Vector"
            field_N = get_field(N)
            field_array_type[N]["Type"] = "Matrix"
        else
            field_NP1 = get_field(NP1)
            N = NP1_to_N[NP1]
            field_N = get_field(N)
        end

        if size(field_NP1[1]) == () # vector

            copyto!(field_N, field_NP1)
            fill!(field_NP1, field_types[NP1](0))
        else # matrix
            value = 0
            for fieldID in eachindex(field_NP1)
                copyto!(field_N[fieldID], field_NP1[fieldID])
                if "Bond DamageNP1" != NP1
                    # value = 1
                    fill!(field_NP1[fieldID], field_types[NP1](value))
                end
            end
        end
    end
end

"""
    synch_manager(synchronise_field, direction::String)

Synchronises the fields.

# Arguments
- `synchronise_field`: The function to synchronise the field.
- `direction::String`: The direction of the synchronisation.
"""
function synch_manager(synchronise_field, direction::String)
    global overlap_map

    synch_fields = get_synch_fields()
    for synch_field in keys(synch_fields)
        synchronise_field(get_comm(), synch_fields, overlap_map, get_field, synch_field, direction)
    end
end
end<|MERGE_RESOLUTION|>--- conflicted
+++ resolved
@@ -40,11 +40,7 @@
 export get_rotation
 export get_element_rotation
 export init_property
-<<<<<<< HEAD
-export rotation_data
 export set_accuracy_order
-=======
->>>>>>> 9501f961
 export set_block_list
 export set_crit_values_matrix
 export set_aniso_crit_values
@@ -92,7 +88,6 @@
 global model_modules::Dict{String,Module}
 global nsets::Dict{String,Vector{Int}}
 global overlap_map::Dict{Int64,Any}
-<<<<<<< HEAD
 global physics_options::Dict{String,Bool}
 global output_frequency::Vector{Dict}
 global accuracy_order::Int64
@@ -101,21 +96,8 @@
 global cancel::Bool
 global max_rank::Int64
 global silent::Bool
-=======
-global physics_options::Dict{String,Bool} = Dict("Deformed Bond Geometry" => true,
-    "Deformation Gradient" => false,
-    "Shape Tensor" => false,
-    "Bond Associated Deformation Gradient" => false,
-    "Rotation Matrix" => true)
-global output_frequency::Vector{Dict} = []
-global rank::Int64 = 0
-global commMPi::Any
-global cancel::Bool = false
-global max_rank::Int64 = 0
-global silent::Bool = false
-global rotation::Bool = false
-global element_rotation::Bool = false
->>>>>>> 9501f961
+global rotation::Bool
+global element_rotation::Bool
 ##########################
 
 """
@@ -185,6 +167,10 @@
     max_rank = 0
     global silent
     silent = false
+    global rotation
+    rotation = false
+    global element_rotation
+    element_rotation = false
 
 end
 ###################################
@@ -503,46 +489,6 @@
 end
 
 """
-<<<<<<< HEAD
-=======
-    clear_data_manager()
-
-Returns a list of all field keys.
-"""
-function clear_data_manager()
-    global field_types
-    global nsets
-    global nnsets
-    global physics_options
-    global filedirectory
-    global rotation
-    global element_rotation
-
-    field_types = Dict()
-    nsets = Dict()
-    nnsets = 0
-    physics_options = Dict("Deformed Bond Geometry" => true,
-        "Deformation Gradient" => false,
-        "Shape Tensor" => false,
-        "Bond Associated Deformation Gradient" => false)
-    filedirectory = ""
-    rotation = false
-    element_rotation = false
-
-    # global field_array_type
-    # global fields_to_synch
-    # global properties
-    # global fields
-    # global model_modules
-    # field_array_type = Dict()
-    # fields_to_synch = Dict()
-    # properties = Dict()
-    # fields = Dict()
-    # model_modules = Dict()
-end
-
-"""
->>>>>>> 9501f961
     get_block_list()
 
 Returns a list of all block IDs.
