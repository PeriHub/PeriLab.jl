# SPDX-FileCopyrightText: 2023 Christian Willberg <christian.willberg@dlr.de>, Jan-Timo Hesse <jan-timo.hesse@dlr.de>
#
# SPDX-License-Identifier: BSD-3-Clause

module Solver
include("../../Support/helpers.jl")
include("../../Physics/Physics_Factory.jl")
include("../../IO/IO.jl")
include("Verlet.jl")
include("../../Support/Parameters/parameter_handling.jl")
include("../BC_manager.jl")
include("../../MPI_communication/MPI_communication.jl")
using .IO
using .Physics
using .Boundary_conditions
using .Verlet
using TimerOutputs

function init_bondDamage_and_influence_function(A, B, C)
    for id in eachindex(A)
        A[id] = fill(1.0, size(A[id]))
        B[id] = fill(1.0, size(B[id]))
        C[id] = fill(1.0, size(C[id]))
    end
    return A, B, C
end

function init(params, datamanager)
    @info "Init Solver"
    # tbd in csv for global vars
    nnodes = datamanager.get_nnodes()
    nslaves = datamanager.get_nslaves()
    allBlockNodes = get_blockNodes(datamanager.get_field("Block_Id"), nnodes + nslaves)
    blockNodes = get_blockNodes(datamanager.get_field("Block_Id"), nnodes)
    density = datamanager.create_constant_node_field("Density", Float64, 1)
    horizon = datamanager.create_constant_node_field("Horizon", Float64, 1)
    active = datamanager.create_constant_node_field("Active", Bool, 1)
    active .= true
    update_list = datamanager.create_constant_node_field("Update List", Bool, 1)
    update_list .= true
    density = set_density(params, allBlockNodes, density) # includes the neighbors
    horizon = set_horizon(params, allBlockNodes, horizon) # includes the neighbors
    solver_options = get_solver_options(params)

    omega = datamanager.create_constant_bond_field("Influence Function", Float64, 1)
    bondDamageN, bondDamageNP1 = datamanager.create_bond_field("Bond Damage", Float64, 1)
    omega[:], bondDamageN, bondDamageNP1 = init_bondDamage_and_influence_function(omega, bondDamageN, bondDamageNP1)

    if solver_options["Material Models"]
        datamanager = Physics.init_material_model_fields(datamanager)
    end
    if solver_options["Damage Models"]
        datamanager = Physics.init_damage_model_fields(datamanager)
    end
    if solver_options["Thermal Models"]
        datamanager = Physics.init_thermal_model_fields(datamanager)
    end
    if solver_options["Additive Models"]
        datamanager = Physics.init_additive_model_fields(datamanager)
    end

    Physics.read_properties(params, datamanager)
    Physics.init_models(datamanager)
    bcs = Boundary_conditions.init_BCs(params, datamanager)
    if get_solver_name(params) == "Verlet"
        solver_options["Initial Time"], solver_options["dt"], solver_options["nsteps"], solver_options["Numerical Damping"] = Verlet.init_solver(params, datamanager, blockNodes, solver_options["Material Models"], solver_options["Thermal Models"])
    end
    @info "Finished Init Solver"
    return blockNodes, bcs, datamanager, solver_options
end

function get_blockNodes(blockIDs, nnodes)
    blockNodes = Dict{Int64,Vector{Int64}}()
    for i in unique(blockIDs[1:nnodes])
        blockNodes[i] = find_indices(blockIDs[1:nnodes], i)
    end
    return blockNodes
end

function set_density(params, blockNodes, density)
    for block in eachindex(blockNodes)
        density[blockNodes[block]] .= get_density(params, block)
    end
    return density
end

function set_horizon(params, blockNodes, horizon)
    for block in eachindex(blockNodes)
        horizon[blockNodes[block]] .= get_horizon(params, block)
    end
    return horizon
end


<<<<<<< HEAD
function solver(solver_options::Dict{String,Any}, blockNodes::Dict{Int64,Vector{Int64}}, bcs::Dict{Any,Any}, datamanager::Module, outputs::Dict{Int64,Dict{String,Vector{Any}}}, computes, exos::Vector{Any}, write_results, to, silent::Bool)

    return Verlet.run_solver(solver_options, blockNodes, bcs, datamanager, outputs, computes, exos, synchronise, write_results, to, silent)
=======
function solver(solver_options, blockNodes, bcs, datamanager, outputs, computes, exos, csv_files, write_results, to, silent)
    #blockNodes, bcs, datamanager, solver_options = init(params, datamanager)
    # here time steps?
    # run solver -> evaluate; test; and synchro?
    return Verlet.run_solver(solver_options, blockNodes, bcs, datamanager, outputs, computes, exos, csv_files, synchronise, write_results, to, silent)
>>>>>>> 7cbcde1d

end

function synchronise(comm, datamanager, direction)
    synch_fields = datamanager.get_synch_fields()
    overlap_map = datamanager.get_overlap_map()
    for synch_field in keys(synch_fields)
        if direction == "download_from_cores"
            if synch_fields[synch_field][direction]
                vector = datamanager.get_field(synch_field)
                synch_slaves_to_master(comm, overlap_map, vector, synch_fields[synch_field]["dof"])
            end
        end
        if direction == "upload_to_cores"
            if synch_fields[synch_field][direction]
                vector = datamanager.get_field(synch_field)
                synch_master_to_slaves(comm, overlap_map, vector, synch_fields[synch_field]["dof"])
            end
        end
    end
end

function write_results(exos, dt, outputs, csv_files, computes, datamanager)
    return IO.write_results(exos, dt, outputs, csv_files, computes, datamanager)
end

end<|MERGE_RESOLUTION|>--- conflicted
+++ resolved
@@ -91,18 +91,9 @@
     return horizon
 end
 
+function solver(solver_options::Dict{String,Any}, blockNodes::Dict{Int64,Vector{Int64}}, bcs::Dict{Any,Any}, datamanager::Module, outputs::Dict{Int64,Dict{String,Vector{Any}}}, computes, exos::Vector{Any}, csv_files, write_results, to, silent::Bool)
 
-<<<<<<< HEAD
-function solver(solver_options::Dict{String,Any}, blockNodes::Dict{Int64,Vector{Int64}}, bcs::Dict{Any,Any}, datamanager::Module, outputs::Dict{Int64,Dict{String,Vector{Any}}}, computes, exos::Vector{Any}, write_results, to, silent::Bool)
-
-    return Verlet.run_solver(solver_options, blockNodes, bcs, datamanager, outputs, computes, exos, synchronise, write_results, to, silent)
-=======
-function solver(solver_options, blockNodes, bcs, datamanager, outputs, computes, exos, csv_files, write_results, to, silent)
-    #blockNodes, bcs, datamanager, solver_options = init(params, datamanager)
-    # here time steps?
-    # run solver -> evaluate; test; and synchro?
     return Verlet.run_solver(solver_options, blockNodes, bcs, datamanager, outputs, computes, exos, csv_files, synchronise, write_results, to, silent)
->>>>>>> 7cbcde1d
 
 end
 
