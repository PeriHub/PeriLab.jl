--- conflicted
+++ resolved
@@ -62,10 +62,6 @@
 
 function compute_crititical_time_step(datamanager, blockNodes, mechanical, thermo)
     criticalTimeStep = 1.0e50
-<<<<<<< HEAD
-
-=======
->>>>>>> 54dbed0e
     for iblock in eachindex(blockNodes)
         if thermo
             lambda = datamanager.get_property(iblock, "Thermal Model", "Lambda")
