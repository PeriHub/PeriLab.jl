--- conflicted
+++ resolved
@@ -170,29 +170,3 @@
     end
     return exos
 end
-<<<<<<< HEAD
-=======
-
-
-"""
-    progress_bar(rank::Int64, nsteps::Int64)
-
-    Create a progress bar if the rank is 0. The progress bar ranges from 1 to nsteps + 1.
-
-    Parameters:
-    - rank (Int64): An integer to determine if the progress bar should be created.
-    - nsteps (Int64): The total number of steps in the progress bar.
-
-    Returns:
-    - ProgressBar or UnitRange: If rank is 0, a ProgressBar object is returned. Otherwise, a range from 1 to nsteps + 1 is returned.
-"""
-function progress_bar(rank::Int64, nsteps::Int64, silent::Bool)
-    # Check if rank is equal to 0.
-    if rank == 0 && !silent
-        # If rank is 0, create and return a ProgressBar from 1 to nsteps + 1.
-        return ProgressBar(1:nsteps+1)
-    end
-    # If rank is not 0, return a range from 1 to nsteps + 1.
-    return 1:nsteps+1
-end
->>>>>>> a2bbd93f
