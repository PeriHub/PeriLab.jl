# SPDX-FileCopyrightText: 2023 Christian Willberg <christian.willberg@dlr.de>, Jan-Timo Hesse <jan-timo.hesse@dlr.de>
#
# SPDX-License-Identifier: BSD-3-Clause
module Parameter_Handling

include("./parameter_handling_bc.jl")
include("./parameter_handling_blocks.jl")
include("./parameter_handling_models.jl")
include("./parameter_handling_mesh.jl")
include("./parameter_handling_output.jl")
include("./parameter_handling_computes.jl")
include("./parameter_handling_solver.jl")
include("./parameter_handling_FEM.jl")

export validate_yaml

global expected_structure = Dict("PeriLab" => [
                                     Dict{Any,Any}("Blocks" => [
                                                       Dict{Any,Any}("Any" => [
                                                                         Dict{Any,Any}("Block ID" => [
                                                                                           Int64,
                                                                                           true
                                                                                       ],
                                                                                       "Step ID" => [
                                                                                           Union{Int64,
                                                                                                 String},
                                                                                           false
                                                                                       ],
                                                                                       "Density" => [
                                                                                           Union{Float64,
                                                                                                 Int64},
                                                                                           true
                                                                                       ],
                                                                                       "Horizon" => [
                                                                                           Union{Float64,
                                                                                                 Int64},
                                                                                           true
                                                                                       ],
                                                                                       "Specific Heat Capacity" => [
                                                                                           Union{Float64,
                                                                                                 Int64},
                                                                                           false
                                                                                       ],
                                                                                       "Material Model" => [
                                                                                           String,
                                                                                           false
                                                                                       ],
                                                                                       "Damage Model" => [
                                                                                           String,
                                                                                           false
                                                                                       ],
                                                                                       "Thermal Model" => [
                                                                                           String,
                                                                                           false
                                                                                       ],
                                                                                       "Additive Model" => [
                                                                                           String,
                                                                                           false
                                                                                       ],
                                                                                       "Pre Calculation Model" => [
                                                                                           String,
                                                                                           false
                                                                                       ],
                                                                                       "Degradation_template Model" => [
                                                                                           String,
                                                                                           false
                                                                                       ],
                                                                                       "Angle X" => [
                                                                                           Union{Float64,
                                                                                                 Int64},
                                                                                           false
                                                                                       ],
                                                                                       "Angle Y" => [
                                                                                           Union{Float64,
                                                                                                 Int64},
                                                                                           false
                                                                                       ],
                                                                                       "Angle Z" => [
                                                                                           Union{Float64,
                                                                                                 Int64},
                                                                                           false
                                                                                       ]),
                                                                         true
                                                                     ]),
                                                       true
                                                   ],
                                                   "FEM" => [
                                                       Dict{Any,Any}("Element Type" => [
                                                                         String,
                                                                         true
                                                                     ],
                                                                     "Degree" => [
                                                                         Union{String,
                                                                               Int64},
                                                                         true
                                                                     ],
                                                                     "Material Model" => [
                                                                         String,
                                                                         true
                                                                     ],
                                                                     "Coupling" => [
                                                                         Dict{Any,Any}("Coupling Type" => [
                                                                                           String,
                                                                                           true
                                                                                       ],
                                                                                       "PD Weight" => [
                                                                                           Union{Float64,
                                                                                                 Int64},
                                                                                           false
                                                                                       ],
                                                                                       "Kappa" => [
                                                                                           Union{Float64,
                                                                                                 Int64},
                                                                                           false
                                                                                       ]),
                                                                         false
                                                                     ]),
                                                       false
                                                   ],
                                                   "Boundary Conditions" => [
                                                       Dict{Any,Any}("Any" => [
                                                                         Dict{Any,Any}("Coordinate" => [
                                                                                           String,
                                                                                           false
                                                                                       ],
                                                                                       "Node Set" => [
                                                                                           String,
                                                                                           true
                                                                                       ],
                                                                                       "Variable" => [
                                                                                           String,
                                                                                           true
                                                                                       ],
                                                                                       "Type" => [
                                                                                           String,
                                                                                           false
                                                                                       ],
                                                                                       "Value" => [
                                                                                           Union{Float64,
                                                                                                 Int64,
                                                                                                 String},
                                                                                           true
                                                                                       ]),
                                                                         true
                                                                     ]),
                                                       false
                                                   ],
                                                   "Compute Class Parameters" => [
                                                       Dict{Any,Any}("Any" => [
                                                                         Dict{Any,Any}("Block" => [
                                                                                           String,
                                                                                           false
                                                                                       ],
                                                                                       "Node Set" => [
                                                                                           Union{Int64,
                                                                                                 String},
                                                                                           false
                                                                                       ],
                                                                                       "Calculation Type" => [
                                                                                           String,
                                                                                           true
                                                                                       ],
                                                                                       "Compute Class" => [
                                                                                           String,
                                                                                           true
                                                                                       ],
                                                                                       "Variable" => [
                                                                                           String,
                                                                                           true
                                                                                       ]),
                                                                         true
                                                                     ]),
                                                       false
                                                   ],
                                                   "Discretization" => [
                                                       Dict{Any,Any}("Input Mesh File" => [
                                                                         String,
                                                                         true
                                                                     ],
                                                                     "Input External Topology" => [
                                                                         Dict{Any,Any}("File" => [
                                                                                           String,
                                                                                           true
                                                                                       ],
                                                                                       "Add Neighbor Search" => [
                                                                                           Bool,
                                                                                           false
                                                                                       ]),
                                                                         false
                                                                     ],
                                                                     "Node Sets" => [
                                                                         Dict{Any,Any}("Any" => [
                                                                                           Union{Int64,
                                                                                                 String},
                                                                                           true
                                                                                       ]),
                                                                         false
                                                                     ],
                                                                     "Type" => [
                                                                         String,
                                                                         true
                                                                     ],
                                                                     "Distribution Type" => [
                                                                         String,
                                                                         false
                                                                     ],
                                                                     "Surface Extrusion" => [
                                                                         Dict{Any,Any}("Direction" => [
                                                                                           String,
                                                                                           true
                                                                                       ],
                                                                                       "Step_X" => [
                                                                                           Union{Float64,
                                                                                                 Int64},
                                                                                           true
                                                                                       ],
                                                                                       "Step_Y" => [
                                                                                           Union{Float64,
                                                                                                 Int64},
                                                                                           true
                                                                                       ],
                                                                                       "Step_Z" => [
                                                                                           Union{Float64,
                                                                                                 Int64},
                                                                                           true
                                                                                       ],
                                                                                       "Number" => [
                                                                                           Union{Float64,
                                                                                                 Int64},
                                                                                           true
                                                                                       ]),
                                                                         false
                                                                     ],
                                                                     "Bond Filters" => [
                                                                         Dict{Any,Any}("Any" => [
                                                                                           Dict{Any,
                                                                                                Any}("Type" => [
                                                                                                         String,
                                                                                                         true
                                                                                                     ],
                                                                                                     "Normal X" => [
                                                                                                         Union{Float64,
                                                                                                               Int64},
                                                                                                         true
                                                                                                     ],
                                                                                                     "Normal Y" => [
                                                                                                         Union{Float64,
                                                                                                               Int64},
                                                                                                         true
                                                                                                     ],
                                                                                                     "Normal Z" => [
                                                                                                         Union{Float64,
                                                                                                               Int64},
                                                                                                         true
                                                                                                     ],
                                                                                                     "Lower Left Corner X" => [
                                                                                                         Union{Float64,
                                                                                                               Int64},
                                                                                                         false
                                                                                                     ],
                                                                                                     "Lower Left Corner Y" => [
                                                                                                         Union{Float64,
                                                                                                               Int64},
                                                                                                         false
                                                                                                     ],
                                                                                                     "Lower Left Corner Z" => [
                                                                                                         Union{Float64,
                                                                                                               Int64},
                                                                                                         false
                                                                                                     ],
                                                                                                     "Bottom Unit Vector X" => [
                                                                                                         Union{Float64,
                                                                                                               Int64},
                                                                                                         false
                                                                                                     ],
                                                                                                     "Bottom Unit Vector Y" => [
                                                                                                         Union{Float64,
                                                                                                               Int64},
                                                                                                         false
                                                                                                     ],
                                                                                                     "Bottom Unit Vector Z" => [
                                                                                                         Union{Float64,
                                                                                                               Int64},
                                                                                                         false
                                                                                                     ],
                                                                                                     "Center X" => [
                                                                                                         Union{Float64,
                                                                                                               Int64},
                                                                                                         false
                                                                                                     ],
                                                                                                     "Center Y" => [
                                                                                                         Union{Float64,
                                                                                                               Int64},
                                                                                                         false
                                                                                                     ],
                                                                                                     "Center Z" => [
                                                                                                         Union{Float64,
                                                                                                               Int64},
                                                                                                         false
                                                                                                     ],
                                                                                                     "Radius" => [
                                                                                                         Union{Float64,
                                                                                                               Int64},
                                                                                                         false
                                                                                                     ],
                                                                                                     "Bottom Length" => [
                                                                                                         Union{Float64,
                                                                                                               Int64},
                                                                                                         false
                                                                                                     ],
                                                                                                     "Side Length" => [
                                                                                                         Union{Float64,
                                                                                                               Int64},
                                                                                                         false
                                                                                                     ],
                                                                                                     "Allow Contact" => [
                                                                                                         Bool,
                                                                                                         false
                                                                                                     ]),
                                                                                           true
                                                                                       ]),
                                                                         false
                                                                     ],
                                                                     "Gcode" => [
                                                                         Dict{Any,Any}("Overwrite Mesh" => [
                                                                                           Bool,
                                                                                           true
                                                                                       ],
                                                                                       "dx" => [
                                                                                           Union{Float64,
                                                                                                 Int64},
                                                                                           true
                                                                                       ],
                                                                                       "dy" => [
                                                                                           Union{Float64,
                                                                                                 Int64},
                                                                                           true
                                                                                       ],
                                                                                       "Width" => [
                                                                                           Union{Float64,
                                                                                                 Int64},
                                                                                           true
                                                                                       ],
                                                                                       "Scale" => [
                                                                                           Union{Float64,
                                                                                                 Int64},
                                                                                           false
                                                                                       ],
                                                                                       "Start Command" => [
                                                                                           String,
                                                                                           false
                                                                                       ],
                                                                                       "Stop Command" => [
                                                                                           String,
                                                                                           false
                                                                                       ],
                                                                                       "End Command" => [
                                                                                           String,
                                                                                           false
                                                                                       ]),
                                                                         false
                                                                     ]),
                                                       true
                                                   ],
                                                   "Outputs" => [
                                                       Dict{Any,Any}("Any" => [
                                                                         Dict{Any,Any}("Flush File" => [
                                                                                           Bool,
                                                                                           false
                                                                                       ],
                                                                                       "Output Frequency" => [
                                                                                           Int64,
                                                                                           false
                                                                                       ],
                                                                                       "Number of Output Steps" => [
                                                                                           Int64,
                                                                                           false
                                                                                       ],
                                                                                       "Output File Type" => [
                                                                                           String,
                                                                                           false
                                                                                       ],
                                                                                       "Output Filename" => [
                                                                                           String,
                                                                                           true
                                                                                       ],
                                                                                       "Write After Damage" => [
                                                                                           Bool,
                                                                                           false
                                                                                       ],
                                                                                       "Start Time" => [
                                                                                           Union{Float64,
                                                                                                 Int64},
                                                                                           false
                                                                                       ],
                                                                                       "End Time" => [
                                                                                           Union{Float64,
                                                                                                 Int64},
                                                                                           false
                                                                                       ],
                                                                                       "Output Variables" => [
                                                                                           Dict{Any,
                                                                                                Any}("Any" => [
                                                                                                         Bool,
                                                                                                         true
                                                                                                     ]),
                                                                                           true
                                                                                       ]),
                                                                         true
                                                                     ]),
                                                       false
                                                   ],
                                                   "Models" => [
                                                       Dict{Any,Any}("Damage Models" => [
                                                                         Dict{Any,Any}("Any" => [
                                                                                           Dict{Any,
                                                                                                Any}("Critical Value" => [
                                                                                                         Union{Float64,
                                                                                                               Int64,
                                                                                                               String},
                                                                                                         true
                                                                                                     ],
                                                                                                     "Damage Model" => [
                                                                                                         String,
                                                                                                         true
                                                                                                     ],
                                                                                                     "Interblock Damage" => [
                                                                                                         Dict{Any,
                                                                                                              Any}("Any" => [
                                                                                                                       Union{Float64,
                                                                                                                             Int64},
                                                                                                                       true
                                                                                                                   ]),
                                                                                                         false
                                                                                                     ],
                                                                                                     # "Anisotropic Damage" => [String, false],
                                                                                                     "Only Tension" => [
                                                                                                         Bool,
                                                                                                         false
                                                                                                     ],
                                                                                                     "Thickness" => [
                                                                                                         Union{Float64,
                                                                                                               Int64},
                                                                                                         false
                                                                                                     ],
                                                                                                     "Anisotropic Damage" => [
                                                                                                         Dict{Any,
                                                                                                              Any}("Critical Value X" => [
                                                                                                                       Union{Float64,
                                                                                                                             Int64},
                                                                                                                       true
                                                                                                                   ],
                                                                                                                   "Critical Value Y" => [
                                                                                                                       Union{Float64,
                                                                                                                             Int64},
                                                                                                                       true
                                                                                                                   ]),
                                                                                                         false
                                                                                                     ]),
                                                                                           true
                                                                                       ]),
                                                                         false
                                                                     ],
                                                                     "Material Models" => [
                                                                         Dict{Any,Any}("Any" => [
                                                                                           Dict{Any,
                                                                                                Any}("Material Model" => [
                                                                                                         String,
                                                                                                         true
                                                                                                     ],
                                                                                                     "Symmetry" => [
                                                                                                         String,
                                                                                                         false
                                                                                                     ],
                                                                                                     "Bond Associated" => [
                                                                                                         Bool,
                                                                                                         false
                                                                                                     ],
                                                                                                     "Poisson's Ratio" => [
                                                                                                         Union{Float64,
                                                                                                               Int64},
                                                                                                         false
                                                                                                     ],
                                                                                                     "Poisson's Ratio XY" => [
                                                                                                         Union{Float64,
                                                                                                               Int64,
                                                                                                               String},
                                                                                                         false
                                                                                                     ],
                                                                                                     "Poisson's Ratio YZ" => [
                                                                                                         Union{Float64,
                                                                                                               Int64,
                                                                                                               String},
                                                                                                         false
                                                                                                     ],
                                                                                                     "Poisson's Ratio XZ" => [
                                                                                                         Union{Float64,
                                                                                                               Int64,
                                                                                                               String},
                                                                                                         false
                                                                                                     ],
                                                                                                     "Young's Modulus" => [
                                                                                                         Union{Float64,
                                                                                                               Int64},
                                                                                                         false
                                                                                                     ],
                                                                                                     "Young's Modulus X" => [
                                                                                                         Union{Float64,
                                                                                                               Int64,
                                                                                                               String},
                                                                                                         false
                                                                                                     ],
                                                                                                     "Young's Modulus Y" => [
                                                                                                         Union{Float64,
                                                                                                               Int64,
                                                                                                               String},
                                                                                                         false
                                                                                                     ],
                                                                                                     "Young's Modulus Z" => [
                                                                                                         Union{Float64,
                                                                                                               Int64,
                                                                                                               String},
                                                                                                         false
                                                                                                     ],
                                                                                                     "Bulk Modulus" => [
                                                                                                         Union{Float64,
                                                                                                               Int64},
                                                                                                         false
                                                                                                     ],
                                                                                                     "Shear Modulus" => [
                                                                                                         Union{Float64,
                                                                                                               Int64},
                                                                                                         false
                                                                                                     ],
                                                                                                     "Shear Modulus XY" => [
                                                                                                         Union{Float64,
                                                                                                               Int64,
                                                                                                               String},
                                                                                                         false
                                                                                                     ],
                                                                                                     "Shear Modulus YZ" => [
                                                                                                         Union{Float64,
                                                                                                               Int64,
                                                                                                               String},
                                                                                                         false
                                                                                                     ],
                                                                                                     "Shear Modulus XZ" => [
                                                                                                         Union{Float64,
                                                                                                               Int64,
                                                                                                               String},
                                                                                                         false
                                                                                                     ],
                                                                                                     "Yield Stress" => [
                                                                                                         Union{Float64,
                                                                                                               Int64},
                                                                                                         false
                                                                                                     ],
                                                                                                     "Zero Energy Control" => [
                                                                                                         String,
                                                                                                         false
                                                                                                     ],
                                                                                                     "C11" => [
                                                                                                         Union{Float64,
                                                                                                               Int64},
                                                                                                         false
                                                                                                     ],
                                                                                                     "C12" => [
                                                                                                         Union{Float64,
                                                                                                               Int64},
                                                                                                         false
                                                                                                     ],
                                                                                                     "C13" => [
                                                                                                         Union{Float64,
                                                                                                               Int64},
                                                                                                         false
                                                                                                     ],
                                                                                                     "C14" => [
                                                                                                         Union{Float64,
                                                                                                               Int64},
                                                                                                         false
                                                                                                     ],
                                                                                                     "C15" => [
                                                                                                         Union{Float64,
                                                                                                               Int64},
                                                                                                         false
                                                                                                     ],
                                                                                                     "C16" => [
                                                                                                         Union{Float64,
                                                                                                               Int64},
                                                                                                         false
                                                                                                     ],
                                                                                                     "C22" => [
                                                                                                         Union{Float64,
                                                                                                               Int64},
                                                                                                         false
                                                                                                     ],
                                                                                                     "C23" => [
                                                                                                         Union{Float64,
                                                                                                               Int64},
                                                                                                         false
                                                                                                     ],
                                                                                                     "C24" => [
                                                                                                         Union{Float64,
                                                                                                               Int64},
                                                                                                         false
                                                                                                     ],
                                                                                                     "C25" => [
                                                                                                         Union{Float64,
                                                                                                               Int64},
                                                                                                         false
                                                                                                     ],
                                                                                                     "C26" => [
                                                                                                         Union{Float64,
                                                                                                               Int64},
                                                                                                         false
                                                                                                     ],
                                                                                                     "C33" => [
                                                                                                         Union{Float64,
                                                                                                               Int64},
                                                                                                         false
                                                                                                     ],
                                                                                                     "C34" => [
                                                                                                         Union{Float64,
                                                                                                               Int64},
                                                                                                         false
                                                                                                     ],
                                                                                                     "C35" => [
                                                                                                         Union{Float64,
                                                                                                               Int64},
                                                                                                         false
                                                                                                     ],
                                                                                                     "C36" => [
                                                                                                         Union{Float64,
                                                                                                               Int64},
                                                                                                         false
                                                                                                     ],
                                                                                                     "C44" => [
                                                                                                         Union{Float64,
                                                                                                               Int64},
                                                                                                         false
                                                                                                     ],
                                                                                                     "C45" => [
                                                                                                         Union{Float64,
                                                                                                               Int64},
                                                                                                         false
                                                                                                     ],
                                                                                                     "C46" => [
                                                                                                         Union{Float64,
                                                                                                               Int64},
                                                                                                         false
                                                                                                     ],
                                                                                                     "C55" => [
                                                                                                         Union{Float64,
                                                                                                               Int64},
                                                                                                         false
                                                                                                     ],
                                                                                                     "C56" => [
                                                                                                         Union{Float64,
                                                                                                               Int64},
                                                                                                         false
                                                                                                     ],
                                                                                                     "C66" => [
                                                                                                         Union{Float64,
                                                                                                               Int64},
                                                                                                         false
                                                                                                     ],
                                                                                                     "File" => [
                                                                                                         String,
                                                                                                         false
                                                                                                     ],
                                                                                                     "Number of State Variables" => [
                                                                                                         Int64,
                                                                                                         false
                                                                                                     ],
                                                                                                     "Number of Properties" => [
                                                                                                         Int64,
                                                                                                         false
                                                                                                     ],
                                                                                                     "Predefined Field Names" => [
                                                                                                         String,
                                                                                                         false
                                                                                                     ],
                                                                                                     "State Factor ID" => [
                                                                                                         Int64,
                                                                                                         false
                                                                                                     ],
                                                                                                     "Accuracy Order" => [
                                                                                                         Int64,
                                                                                                         false
                                                                                                     ],
                                                                                                     "Flaw Function" => [
                                                                                                         Dict{Any,
                                                                                                              Any}("Active" => [
                                                                                                                       Bool,
                                                                                                                       true
                                                                                                                   ],
                                                                                                                   "Function" => [
                                                                                                                       String,
                                                                                                                       true
                                                                                                                   ],
                                                                                                                   "Flaw Size" => [
                                                                                                                       Union{Float64,
                                                                                                                             Int64},
                                                                                                                       false
                                                                                                                   ],
                                                                                                                   "Flaw Magnitude" => [
                                                                                                                       Union{Float64,
                                                                                                                             Int64},
                                                                                                                       false
                                                                                                                   ],
                                                                                                                   "Flaw Location X" => [
                                                                                                                       Union{Float64,
                                                                                                                             Int64},
                                                                                                                       false
                                                                                                                   ],
                                                                                                                   "Flaw Location Y" => [
                                                                                                                       Union{Float64,
                                                                                                                             Int64},
                                                                                                                       false
                                                                                                                   ],
                                                                                                                   "Flaw Location Z" => [
                                                                                                                       Union{Float64,
                                                                                                                             Int64},
                                                                                                                       false
                                                                                                                   ]),
                                                                                                         false
                                                                                                     ]),
                                                                                           true
                                                                                       ]),
                                                                         false
                                                                     ],
                                                                     "Thermal Models" => [
                                                                         Dict{Any,Any}("Any" => [
                                                                                           Dict{Any,
                                                                                                Any}("Thermal Model" => [
                                                                                                         String,
                                                                                                         true
                                                                                                     ],
                                                                                                     "Type" => [
                                                                                                         String,
                                                                                                         false
                                                                                                     ],
                                                                                                     "Heat Transfer Coefficient" => [
                                                                                                         Union{Float64,
                                                                                                               Int64},
                                                                                                         false
                                                                                                     ],
                                                                                                     "Environmental Temperature" => [
                                                                                                         Union{Float64,
                                                                                                               Int64},
                                                                                                         false
                                                                                                     ],
                                                                                                     "Required Specific Volume" => [
                                                                                                         Union{Float64,
                                                                                                               Int64},
                                                                                                         false
                                                                                                     ],
                                                                                                     "Allow Surface Change" => [
                                                                                                         Bool,
                                                                                                         false
                                                                                                     ],
                                                                                                     "Thermal Conductivity" => [
                                                                                                         Union{Float64,
                                                                                                               Int64},
                                                                                                         false
                                                                                                     ],
                                                                                                     "Thermal Expansion Coefficient" => [
                                                                                                         Union{Float64,
                                                                                                               Int64},
                                                                                                         false
                                                                                                     ],
                                                                                                     "Reference Temperature" => [
                                                                                                         Union{Float64,
                                                                                                               Int64},
                                                                                                         false
                                                                                                     ],
                                                                                                     "Thermal Conductivity Print Bed" => [
                                                                                                         Union{Float64,
                                                                                                               Int64},
                                                                                                         false
                                                                                                     ],
                                                                                                     "Print Bed Temperature" => [
                                                                                                         Union{Float64,
                                                                                                               Int64},
                                                                                                         false
                                                                                                     ],
                                                                                                     "File" => [
                                                                                                         String,
                                                                                                         false
                                                                                                     ],
                                                                                                     "Number of State Variables" => [
                                                                                                         Int64,
                                                                                                         false
                                                                                                     ],
                                                                                                     "Predefined Field Names" => [
                                                                                                         String,
                                                                                                         false
                                                                                                     ]),
                                                                                           true
                                                                                       ]),
                                                                         false
                                                                     ],
                                                                     "Additive Models" => [
                                                                         Dict{Any,Any}("Any" => [
                                                                                           Dict{Any,
                                                                                                Any}("Additive Model" => [
                                                                                                         String,
                                                                                                         true
                                                                                                     ],
                                                                                                     "Print Temperature" => [
                                                                                                         Union{Float64,
                                                                                                               Int64},
                                                                                                         false
                                                                                                     ]),
                                                                                           true
                                                                                       ]),
                                                                         false
                                                                     ],
                                                                     "Degradation Models" => [
                                                                         Dict{Any,Any}("Any" => [
                                                                                           Dict{Any,
                                                                                                Any}("Degradation Model" => [
                                                                                                         String,
                                                                                                         true
                                                                                                     ],
                                                                                                     "Decomposition Temperature" => [
                                                                                                         Union{Float64,
                                                                                                               Int64},
                                                                                                         false
                                                                                                     ]),
                                                                                           true
                                                                                       ]),
                                                                         false
                                                                     ],
                                                                     "Pre Calculation Global" => [
                                                                         Dict{Any,Any}("Bond Associated Deformation Gradient" => [
                                                                                           Bool,
                                                                                           false
                                                                                       ],
                                                                                       "Bond Associated Correspondence" => [
                                                                                           Bool,
                                                                                           false
                                                                                       ],
                                                                                       "Deformation Gradient" => [
                                                                                           Bool,
                                                                                           false
                                                                                       ],
                                                                                       "Deformed Bond Geometry" => [
                                                                                           Bool,
                                                                                           false
                                                                                       ],
                                                                                       "Shape Tensor" => [
                                                                                           Bool,
                                                                                           false
                                                                                       ]),
                                                                         false
                                                                     ],
                                                                     "Pre Calculation Models" => [
                                                                         Dict{Any,Any}("Any" => [
                                                                                           Dict{Any,
                                                                                                Any}("Bond Associated Correspondence" => [
                                                                                                         Bool,
                                                                                                         false
                                                                                                     ],
                                                                                                     "Deformation Gradient" => [
                                                                                                         Bool,
                                                                                                         false
                                                                                                     ],
                                                                                                     "Deformed Bond Geometry" => [
                                                                                                         Bool,
                                                                                                         false
                                                                                                     ],
                                                                                                     "Shape Tensor" => [
                                                                                                         Bool,
                                                                                                         false
                                                                                                     ]),
                                                                                           true
                                                                                       ]),
                                                                         false
                                                                     ])
                                                   ],
<<<<<<< HEAD
                                                   # "Contact" => [
                                                   #     Dict{Any,Any}("Globals" => [
                                                   #                       Dict{Any,Any}("Only Surface Contact Nodes" => [
                                                   #                                         Bool,
                                                   #                                         false
                                                   #                                     ]),
                                                   #                       false
                                                   #                   ],
                                                   #                   "Any" => [
                                                   #                       Dict{Any,Any}("Type" => [
                                                   #                                         String,
                                                   #                                         true
                                                   #                                     ],
                                                   #                                     "Contact Radius" => [
                                                   #                                         Union{Float64,
                                                   #                                               Int64},
                                                   #                                         true
                                                   #                                     ],
                                                   #                                     "Contact Stiffness" => [
                                                   #                                         Union{Float64,
                                                   #                                               Int64},
                                                   #                                         true
                                                   #                                     ],
                                                   #                                     "Contact Groups" => [
                                                   #                                         Dict{Any,
                                                   #                                              Any}("Any" => [
                                                   #                                                       Dict{Any,
                                                   #                                                            Any}("Master Block ID" => [
                                                   #                                                                     Int64,
                                                   #                                                                     true
                                                   #                                                                 ],
                                                   #                                                                 "Slave Block ID" => [
                                                   #                                                                     Int64,
                                                   #                                                                     true
                                                   #                                                                 ],
                                                   #                                                                 "Search Radius" => [
                                                   #                                                                     Union{Float64,
                                                   #                                                                           Int64},
                                                   #                                                                     true
                                                   #                                                                 ],
                                                   #                                                                 "Global Search Frequency" => [
                                                   #                                                                     Int64,
                                                   #                                                                     false
                                                   #                                                                 ],
                                                   #
                                                   #                                                       true
                                                   #                                                   ]),
                                                   #                                         true
                                                   #                                     ]),
                                                   #                       true
                                                   #                   ]),
                                                   #     false
                                                   # ],
=======
                                                   "Contact" => [
                                                       Dict{Any,Any}("Any" => [
                                                                         Dict{Any,Any}("Type" => [
                                                                                           String,
                                                                                           true
                                                                                       ],
                                                                                       "Contact Radius" => [
                                                                                           Union{Float64,
                                                                                                 Int64},
                                                                                           true
                                                                                       ],
                                                                                       "Contact Stiffness" => [
                                                                                           Union{Float64,
                                                                                                 Int64},
                                                                                           true
                                                                                       ],
                                                                                       "Contact Groups" => [
                                                                                           Dict{Any,
                                                                                                Any}("Any" => [
                                                                                                         Dict{Any,
                                                                                                              Any}("Master Block ID" => [
                                                                                                                       Int64,
                                                                                                                       true
                                                                                                                   ],
                                                                                                                   "Slave Block ID" => [
                                                                                                                       Int64,
                                                                                                                       true
                                                                                                                   ],
                                                                                                                   "Search Radius" => [
                                                                                                                       Union{Float64,
                                                                                                                             Int64},
                                                                                                                       true
                                                                                                                   ],
                                                                                                                   "Global Search Frequency" => [
                                                                                                                       Int64,
                                                                                                                       false
                                                                                                                   ],
                                                                                                                   "Maximum Contact Pairs" => [
                                                                                                                       Int64,
                                                                                                                       false
                                                                                                                   ]),
                                                                                                         true
                                                                                                     ]),
                                                                                           true
                                                                                       ]),
                                                                         true
                                                                     ]),
                                                       false
                                                   ],
>>>>>>> 63480e06
                                                   "Surface Correction" => [
                                                       Dict{Any,Any}("Type" => [
                                                                         String,
                                                                         true
                                                                     ],
                                                                     "Update" => [
                                                                         Bool,
                                                                         false
                                                                     ]),
                                                       false
                                                   ],
                                                   "Solver" => [
                                                       Dict{Any,Any}("Additive Models" => [
                                                                         Bool,
                                                                         false
                                                                     ],
                                                                     "Degradation Models" => [
                                                                         Bool,
                                                                         false
                                                                     ],
                                                                     "Damage Models" => [
                                                                         Bool,
                                                                         false
                                                                     ],
                                                                     "Material Models" => [
                                                                         Bool,
                                                                         false
                                                                     ],
                                                                     "Thermal Models" => [
                                                                         Bool,
                                                                         false
                                                                     ],
                                                                     "Pre Calculation Models" => [
                                                                         Bool,
                                                                         false
                                                                     ],
                                                                     "Calculate Cauchy" => [
                                                                         Bool,
                                                                         false
                                                                     ],
                                                                     "Calculate von Mises stress" => [
                                                                         Bool,
                                                                         false
                                                                     ],
                                                                     "Calculate Strain" => [
                                                                         Bool,
                                                                         false
                                                                     ],
                                                                     "Maximum Damage" => [
                                                                         Union{Float64,
                                                                               Int64},
                                                                         false
                                                                     ],
                                                                     "Final Time" => [
                                                                         Union{Float64,
                                                                               Int64},
                                                                         true
                                                                     ],
                                                                     "Initial Time" => [
                                                                         Union{Float64,
                                                                               Int64},
                                                                         true
                                                                     ],
                                                                     "Number of Steps" => [
                                                                         Int64,
                                                                         false
                                                                     ],
                                                                     "Verlet" => [
                                                                         Dict{Any,Any}("Safety Factor" => [
                                                                                           Union{Float64,
                                                                                                 Int64},
                                                                                           false
                                                                                       ],
                                                                                       "Fixed dt" => [
                                                                                           Union{Float64,
                                                                                                 Int64},
                                                                                           false
                                                                                       ],
                                                                                       "Numerical Damping" => [
                                                                                           Union{Float64,
                                                                                                 Int64},
                                                                                           false
                                                                                       ]),
                                                                         false
                                                                     ],
                                                                     "Static" => [
                                                                         Dict{Any,Any}("Maximum number of iterations" => [
                                                                                           Int64,
                                                                                           false
                                                                                       ],
                                                                                       "NLSolve" => [
                                                                                           Bool,
                                                                                           false
                                                                                       ],
                                                                                       "Show solver iteration" => [
                                                                                           Bool,
                                                                                           false
                                                                                       ],
                                                                                       "Solver Type" => [
                                                                                           String,
                                                                                           false
                                                                                       ],
                                                                                       "Residual scaling" => [
                                                                                           Union{Float64,
                                                                                                 Int64},
                                                                                           false
                                                                                       ],
                                                                                       "Solution tolerance" => [
                                                                                           Union{Float64,
                                                                                                 Int64},
                                                                                           false
                                                                                       ],
                                                                                       "Residual tolerance" => [
                                                                                           Union{Float64,
                                                                                                 Int64},
                                                                                           false
                                                                                       ],
                                                                                       "Linear Start Value" => [
                                                                                           String,
                                                                                           false
                                                                                       ],
                                                                                       "m" => [
                                                                                           Int64,
                                                                                           false
                                                                                       ]),
                                                                         false
                                                                     ]),
                                                       false
                                                   ],
                                                   "Multistep Solver" => [
                                                       Dict{Any,Any}("Any" => [
                                                                         Dict{Any,Any}("Step ID" => [
                                                                                           Union{Int64,
                                                                                                 String},
                                                                                           false
                                                                                       ],
                                                                                       "Additive Models" => [
                                                                                           Bool,
                                                                                           false
                                                                                       ],
                                                                                       "Degradation Models" => [
                                                                                           Bool,
                                                                                           false
                                                                                       ],
                                                                                       "Damage Models" => [
                                                                                           Bool,
                                                                                           false
                                                                                       ],
                                                                                       "Material Models" => [
                                                                                           Bool,
                                                                                           false
                                                                                       ],
                                                                                       "Thermal Models" => [
                                                                                           Bool,
                                                                                           false
                                                                                       ],
                                                                                       "Pre Calculation Models" => [
                                                                                           Bool,
                                                                                           false
                                                                                       ],
                                                                                       "Calculate Cauchy" => [
                                                                                           Bool,
                                                                                           false
                                                                                       ],
                                                                                       "Calculate von Mises stress" => [
                                                                                           Bool,
                                                                                           false
                                                                                       ],
                                                                                       "Calculate Strain" => [
                                                                                           Bool,
                                                                                           false
                                                                                       ],
                                                                                       "Maximum Damage" => [
                                                                                           Union{Float64,
                                                                                                 Int64},
                                                                                           false
                                                                                       ],
                                                                                       "Final Time" => [
                                                                                           Union{Float64,
                                                                                                 Int64},
                                                                                           false
                                                                                       ],
                                                                                       "Initial Time" => [
                                                                                           Union{Float64,
                                                                                                 Int64},
                                                                                           false
                                                                                       ],
                                                                                       "Additional Time" => [
                                                                                           Union{Float64,
                                                                                                 Int64},
                                                                                           false
                                                                                       ],
                                                                                       "Number of Steps" => [
                                                                                           Int64,
                                                                                           false
                                                                                       ],
                                                                                       "Verlet" => [
                                                                                           Dict{Any,
                                                                                                Any}("Safety Factor" => [
                                                                                                         Union{Float64,
                                                                                                               Int64},
                                                                                                         false
                                                                                                     ],
                                                                                                     "Fixed dt" => [
                                                                                                         Union{Float64,
                                                                                                               Int64},
                                                                                                         false
                                                                                                     ],
                                                                                                     "Numerical Damping" => [
                                                                                                         Union{Float64,
                                                                                                               Int64},
                                                                                                         false
                                                                                                     ]),
                                                                                           false
                                                                                       ],
                                                                                       "Static" => [
                                                                                           Dict{Any,
                                                                                                Any}("Maximum number of iterations" => [
                                                                                                         Int64,
                                                                                                         false
                                                                                                     ],
                                                                                                     "NLSolve" => [
                                                                                                         Bool,
                                                                                                         false
                                                                                                     ],
                                                                                                     "Show solver iteration" => [
                                                                                                         Bool,
                                                                                                         false
                                                                                                     ],
                                                                                                     "Solver Type" => [
                                                                                                         String,
                                                                                                         false
                                                                                                     ],
                                                                                                     "Residual scaling" => [
                                                                                                         Union{Float64,
                                                                                                               Int64},
                                                                                                         false
                                                                                                     ],
                                                                                                     "Solution tolerance" => [
                                                                                                         Union{Float64,
                                                                                                               Int64},
                                                                                                         false
                                                                                                     ],
                                                                                                     "Residual tolerance" => [
                                                                                                         Union{Float64,
                                                                                                               Int64},
                                                                                                         false
                                                                                                     ],
                                                                                                     "Linear Start Value" => [
                                                                                                         String,
                                                                                                         false
                                                                                                     ],
                                                                                                     "m" => [
                                                                                                         Int64,
                                                                                                         false
                                                                                                     ]),
                                                                                           false
                                                                                       ]),
                                                                         false
                                                                     ]),
                                                       false
                                                   ]),
                                     true
                                 ])

"""
    validate_structure_recursive(expected::Dict, actual::Dict, validate::Bool, checked_keys::Array, path::String="")

Validates the parameters against the expected structure

# Arguments
- `expected::Dict`: The expected structure
- `actual::Dict`: The actual structure
- `validate::Bool`: The validation results
- `checked_keys::Array`: The keys that have been checked
- `path::String`: The current path
# Returns
- `validate::Bool`: The validation result
- `checked_keys::Array`: The keys that have been checked
"""
function validate_structure_recursive(expected::Dict,
                                      actual::Dict,
                                      validate::Bool,
                                      checked_keys::Array,
                                      path::String = "")
    for (key, value) in expected
        current_path = isempty(path) ? key : "$path.$key"

        if key == "Any"
            if length(keys(actual)) == 0 && value[2] == true
                @error "Validation Error: Missing key - $current_path"
                validate = false
                continue
            end
            for (any_key, any_value) in actual
                if any_key == "Globals" #Globals will be ignored as they can exist on any level
                    push!(checked_keys, any_key)
                    for (global_key, _) in actual["Globals"]
                        push!(checked_keys, global_key)
                    end
                    continue
                end
                if isa(any_value, Dict) && isa(actual[any_key], Dict)
                    # Recursive call for nested dictionaries
                    validate,
                    checked_keys = validate_structure_recursive(expected[key][1],
                                                                actual[any_key],
                                                                validate,
                                                                checked_keys,
                                                                current_path)
                end
                push!(checked_keys, any_key)
            end
            continue
        end

        if !haskey(actual, key) && value[2] == true
            @error "Validation Error: Missing key - $current_path"
            validate = false
            continue
        end

        if !haskey(actual, key) && value[2] == false
            continue
        end

        if isa(actual[key], typeof(value[1])) || isa(actual[key], value[1])
            push!(checked_keys, key)
            if isa(value[1], Dict) && isa(actual[key], Dict)
                # Recursive call for nested dictionaries
                validate,
                checked_keys = validate_structure_recursive(value[1],
                                                            actual[key],
                                                            validate,
                                                            checked_keys,
                                                            current_path)
            end
        else
            @error "Validation Error: Wrong type, expected - $(value[1]), got - $(typeof(actual[key])) in $current_path"
            validate = false
        end
    end
    return validate, checked_keys
end

"""
    get_all_keys(params::Dict)

Get all the keys in the parameters

# Arguments
- `params::Dict`: The parameters dictionary.
# Returns
- `keys_list::Array`: The keys list
"""
function get_all_keys(params::Dict)
    keys_list = []
    for (key, value) in params
        push!(keys_list, key)
        if isa(value, Dict)
            keys_list = vcat(keys_list, get_all_keys(value))
        end
    end
    return keys_list
end

"""
    validate_yaml(params::Dict)

Validates the parameters against the expected structure

# Arguments
- `params::Dict`: The parameters dictionary.
# Returns
- `params::Dict`: The parameters dictionary.
"""
function validate_yaml(params::Dict)
    all_keys = get_all_keys(params)
    # Validate against the expected structure
    validate = true
    checked_keys = []
    if !haskey(params, "PeriLab") || length(params["PeriLab"]) < 2
        @error "Yaml file is not valid."
        return nothing
    end

    validate,
    checked_keys = validate_structure_recursive(expected_structure, params,
                                                validate, checked_keys)
    #Check if all keys have been checked
    for key in all_keys
        if typeof(key) == Int64
            continue
        end
        if !(key in checked_keys) && !contains(key, "Property_")
            @warn "Key not known - $key, going to ignore it"
        end
    end
    if !validate
        @error "Yaml file is not valid."
        return nothing
    end

    return params["PeriLab"]
end
end<|MERGE_RESOLUTION|>--- conflicted
+++ resolved
@@ -879,61 +879,6 @@
                                                                          false
                                                                      ])
                                                    ],
-<<<<<<< HEAD
-                                                   # "Contact" => [
-                                                   #     Dict{Any,Any}("Globals" => [
-                                                   #                       Dict{Any,Any}("Only Surface Contact Nodes" => [
-                                                   #                                         Bool,
-                                                   #                                         false
-                                                   #                                     ]),
-                                                   #                       false
-                                                   #                   ],
-                                                   #                   "Any" => [
-                                                   #                       Dict{Any,Any}("Type" => [
-                                                   #                                         String,
-                                                   #                                         true
-                                                   #                                     ],
-                                                   #                                     "Contact Radius" => [
-                                                   #                                         Union{Float64,
-                                                   #                                               Int64},
-                                                   #                                         true
-                                                   #                                     ],
-                                                   #                                     "Contact Stiffness" => [
-                                                   #                                         Union{Float64,
-                                                   #                                               Int64},
-                                                   #                                         true
-                                                   #                                     ],
-                                                   #                                     "Contact Groups" => [
-                                                   #                                         Dict{Any,
-                                                   #                                              Any}("Any" => [
-                                                   #                                                       Dict{Any,
-                                                   #                                                            Any}("Master Block ID" => [
-                                                   #                                                                     Int64,
-                                                   #                                                                     true
-                                                   #                                                                 ],
-                                                   #                                                                 "Slave Block ID" => [
-                                                   #                                                                     Int64,
-                                                   #                                                                     true
-                                                   #                                                                 ],
-                                                   #                                                                 "Search Radius" => [
-                                                   #                                                                     Union{Float64,
-                                                   #                                                                           Int64},
-                                                   #                                                                     true
-                                                   #                                                                 ],
-                                                   #                                                                 "Global Search Frequency" => [
-                                                   #                                                                     Int64,
-                                                   #                                                                     false
-                                                   #                                                                 ],
-                                                   #
-                                                   #                                                       true
-                                                   #                                                   ]),
-                                                   #                                         true
-                                                   #                                     ]),
-                                                   #                       true
-                                                   #                   ]),
-                                                   #     false
-                                                   # ],
-=======
                                                    "Contact" => [
                                                        Dict{Any,Any}("Any" => [
                                                                          Dict{Any,Any}("Type" => [
@@ -983,7 +928,6 @@
                                                                      ]),
                                                        false
                                                    ],
->>>>>>> 63480e06
                                                    "Surface Correction" => [
                                                        Dict{Any,Any}("Type" => [
                                                                          String,
