# SPDX-FileCopyrightText: 2023 Christian Willberg <christian.willberg@dlr.de>, Jan-Timo Hesse <jan-timo.hesse@dlr.de>
#
# SPDX-License-Identifier: BSD-3-Clause
module MPI_communication
import MPI
export send_single_value_from_vector
export synch_responder_to_controller
export synch_controller_to_responder
export synch_controller_bonds_to_responder
export split_vector
export synch_controller_bonds_to_responder_flattened
export send_vector_from_root_to_core_i
export broadcast_value
export find_and_set_core_value_min
export find_and_set_core_value_sum
export find_and_set_core_value_avg
export gather_values
export barrier

"""
TODO
Contact
send all information to first core and synch to all otherwise
optimization is possible by reducing it to slave and master. Therefore its only the surface.

Master are known and their core. local to global is know and the sending can occur.

"""

"""
    send_single_value_from_vector(comm::MPI.Comm, controller::Int64, values::Union{Int64,Vector{Float64},Vector{Int64},Vector{Bool}}, type::Type)

Sends a single value from a vector to a controller

# Arguments
- `comm::MPI.Comm`: The MPI communicator
- `controller::Int64`: The controller
- `values::Union{Int64,Vector{Float64},Vector{Int64},Vector{Bool}}`: The values
- `type::Type`: The type
# Returns
- `recv_msg::Union{Int64,Vector{Float64},Vector{Int64},Vector{Bool}}`: The received message
"""
function send_single_value_from_vector(comm::MPI.Comm,
                                       controller::Int64,
                                       values::Union{Int64,Vector{Float64},Vector{Int64},
                                                     Vector{Bool}},
                                       type::Type)
    ncores = MPI.Comm_size(comm)
    rank = MPI.Comm_rank(comm)
    if type == String
        @error "Wrong type - String in function send_single_value_from_vector"
        return nothing
    end
    recv_msg = zeros(type, 1, 1)
    if rank == controller
        send_msg = zeros(type, 1, 1)
        for i in 0:(ncores - 1)
            # +1 because the index of cores is zero based and julia matrices are one based
            send_msg[1] = values[i + 1]
            if i != controller
                MPI.Isend(send_msg, comm; dest = i, tag = 0)
                # @debug "Sending   $rank -> $i"
            else
                recv_msg[1] = send_msg[1]
            end
        end

    else
        MPI.Recv!(recv_msg, comm; source = controller, tag = 0)
        # @debug "Receiving $controller -> $rank"
    end
    return recv_msg[1]
end

"""
function synch_overlapnodes(comm::MPI.Comm, topo, vector)
    currentRank = MPI.Comm_rank(comm)
    ncores = MPI.Comm_size(comm)
    overlapCurrentRank = topo[currentRank+1]
    for icore in 0:ncores-1
        if icore == currentRank
            continue
        end
        if overlapCurrentRank[icore+1]["Responder"] > 0
            send_msg = vector[overlapCurrentRank[icore+1]["Responder"]]
            MPI.Send(send_msg, comm; dest=icore+i, tag=0)
        end
        if overlapCurrentRank[icore+1]["Controller"] > 0
            recv_msg = vector[overlapCurrentRank[icore+1]["Controller"]]
            MPI.Recv!(recv_msg, comm; source=0, tag=0)
            vector[overlapCurrentRank[icore+1]["Controller"]]
        end
    end
    return vector

end
"""

"""
    synch_responder_to_controller(comm::MPI.Comm, overlapnodes, vector, dof)

Synch the responder to the controller

# Arguments
- `comm::MPI.Comm`: The MPI communicator
- `overlapnodes::Dict`: The overlap nodes
- `vector::Vector`: The vector
- `dof::Int`: The degree of freedom
# Returns
- `vector::Vector`: The vector
"""
function synch_responder_to_controller(comm::MPI.Comm, overlapnodes, vector, dof)
    rank = MPI.Comm_rank(comm)
    ncores = MPI.Comm_size(comm)

    if ncores == 1
        return vector
    end

    # Create buffers for send and receive operations
    recv_buffers = Vector{Union{Nothing,Matrix,Vector}}(undef, ncores)
    send_buffers = Vector{Union{Nothing,Matrix,Vector}}(undef, ncores)

    # Prepare send and receive operations
    for jcore in 1:ncores
        if (rank + 1 == jcore)
            continue
        end
        if !isempty(overlapnodes[rank + 1][jcore]["Responder"])
            send_index = overlapnodes[rank + 1][jcore]["Responder"]
            if dof == 1
                send_buffers[jcore] = vector[send_index]
            else
                send_buffers[jcore] = vector[send_index, :]
            end
            # @debug "Sending $rank -> $(jcore-1)"
            # @debug size(send_buffers[jcore])
            # MPI.Isend(send_buffers[jcore], comm; dest = jcore - 1, tag = 0)
            MPI.Send(send_buffers[jcore], comm; dest = jcore - 1, tag = 0)
        end

        if !isempty(overlapnodes[rank + 1][jcore]["Controller"])
            recv_index = overlapnodes[rank + 1][jcore]["Controller"]
            if dof == 1
                recv_buffers[jcore] = similar(vector[recv_index])
            else
                recv_buffers[jcore] = similar(vector[recv_index, :])
            end
            # @debug "Receiving $(jcore-1) -> $rank"
            # @debug size(recv_buffers[jcore])
            MPI.Recv!(recv_buffers[jcore], comm; source = jcore - 1, tag = 0)
            if recv_buffers[jcore][1, 1] isa Bool
                continue
            end
            if dof == 1
                vector[recv_index] .+= recv_buffers[jcore]
            else
                vector[recv_index, :] .+= recv_buffers[jcore]
            end
        end
    end

    return vector
end

"""
    synch_controller_to_responder(comm::MPI.Comm, overlapnodes, vector, dof)

Synch the controller to the responder

# Arguments
- `comm::MPI.Comm`: The MPI communicator
- `overlapnodes::Dict`: The overlap nodes
- `vector::Vector`: The vector
- `dof::Int`: The degree of freedom
# Returns
- `vector::Vector`: The vector
"""
function synch_controller_to_responder(comm::MPI.Comm, overlapnodes, vector, dof)
    ncores = MPI.Comm_size(comm)
    rank = MPI.Comm_rank(comm)

    if ncores == 1
        return vector
    end
    for jcore in 1:ncores
        if (rank + 1 == jcore)
            continue
        end
        if !isempty(overlapnodes[rank + 1][jcore]["Controller"])
            send_index = overlapnodes[rank + 1][jcore]["Controller"]
            if dof == 1
                MPI.Send(vector[send_index], comm; dest = jcore - 1, tag = 0)
            else
                MPI.Send(vector[send_index, :], comm; dest = jcore - 1, tag = 0)
            end
            # @debug "Sending $rank -> $(jcore-1)"
        end
        if !isempty(overlapnodes[rank + 1][jcore]["Responder"])
            recv_index = overlapnodes[rank + 1][jcore]["Responder"]
            if dof == 1
                vector[recv_index] = MPI.Recv!(vector[recv_index], comm; source = jcore - 1,
                                               tag = 0)
            else
                vector[recv_index,
                       :] = MPI.Recv!(vector[recv_index, :], comm;
                                      source = jcore - 1, tag = 0)
            end
            # @debug "Receiving $(jcore-1) -> $rank"

            # if dof == 1
            #     recv_msg = similar(vector[recv_index])
            # else
            #     recv_msg = similar(vector[recv_index, :])
            # end
            # MPI.Recv!(recv_msg, comm; source=jcore - 1, tag=0)
            # if dof == 1
            #     vector[recv_index] .= recv_msg
            # else
            #     vector[recv_index, :] .= recv_msg
            # end
            # @debug "Received $(jcore-1) -> $rank = $recv_msg"
        end
    end
    return vector
end

"""
    synch_controller_bonds_to_responder(comm::MPI.Comm, overlapnodes, array, dof)

Synch the controller bonds to the responder

# Arguments
- `comm::MPI.Comm`: The MPI communicator
- `overlapnodes::Dict`: The overlap nodes
- `array::Array`: The array
- `dof::Int`: The degree of freedom
# Returns
- `array::Array`: The array
"""
function synch_controller_bonds_to_responder(comm::MPI.Comm, overlapnodes, array, dof)
    ncores = MPI.Comm_size(comm)
    rank = MPI.Comm_rank(comm)

    if ncores == 1
        return array
    end
    for jcore in 1:ncores
        if (rank + 1 == jcore)
            continue
        end
        if !isempty(overlapnodes[rank + 1][jcore]["Controller"])
            for iID in overlapnodes[rank + 1][jcore]["Controller"]
                if dof == 1
                    @views send_msg = array[iID]
                else
                    #TODO: Check if we can remove the [:,:]
                    @views send_msg = mapreduce(permutedims, vcat, array[iID])
                end
                MPI.Isend(send_msg, comm; dest = jcore - 1, tag = 0)
                # @debug "Sending   $rank -> $(jcore-1)"
            end
        end
        if !isempty(overlapnodes[rank + 1][jcore]["Responder"])
            for iID in overlapnodes[rank + 1][jcore]["Responder"]
                if dof == 1
                    @views recv_msg = similar(array[iID])
                else
                    @views recv_msg = similar(mapreduce(permutedims, vcat, array[iID]))
                end
                MPI.Recv!(recv_msg, comm; source = jcore - 1, tag = 0)
                # @debug "Receiving $(jcore-1) -> $rank"
                recv_msg = reshape(recv_msg, :, 2)
                if dof == 1
                    array[iID] = recv_msg
                else
                    array[iID] = Vector{eltype(recv_msg)}[eachcol(recv_msg)...]
                end
            end
        end
    end
    return array
end

"""
    split_vector(input, row_nums, dof)

Split a vector into a vector of matrices

# Arguments
- `input::Vector`: The input vector
- `row_nums::Vector`: The row numbers
- `dof::Int`: The degree of freedom
# Returns
- `result::Vector`: The result vector
"""
function split_vector(input, row_nums, dof)
    result = Vector{Vector{Vector{eltype(input)}}}()
    start = firstindex(input)
    for (i, len) in enumerate(row_nums)
        push!(result, [input[(start + (j - 1) * dof):(start - 1 + j * dof)] for j in 1:len])
        start += dof * len
    end
    result
end

"""
    synch_controller_bonds_to_responder_flattened(comm::MPI.Comm, overlapnodes, array, dof)

Synch the controller bonds to the responder

# Arguments
- `comm::MPI.Comm`: The MPI communicator
- `overlapnodes::Dict`: The overlap nodes
- `array::Array`: The array
- `dof::Int`: The degree of freedom
# Returns
- `array::Array`: The array
"""
function synch_controller_bonds_to_responder_flattened(comm::MPI.Comm,
                                                       overlapnodes,
                                                       array,
                                                       dof)
    ncores = MPI.Comm_size(comm)
    rank = MPI.Comm_rank(comm)

    if ncores == 1
        return array
    end
    for jcore in 1:ncores
        if (rank + 1 == jcore)
            continue
        end
        if !isempty(overlapnodes[rank + 1][jcore]["Controller"])
            @views send_indices = overlapnodes[rank + 1][jcore]["Controller"]
            # @debug "Sending $rank -> $(jcore-1)"
            MPI.Send(vcat(vcat(array...)[send_indices]...), comm; dest = jcore - 1, tag = 0)
        end
        if !isempty(overlapnodes[rank + 1][jcore]["Responder"])
            @views recv_indices = overlapnodes[rank + 1][jcore]["Responder"]
            row_nums = [length(subarr) for subarr in array[recv_indices]]
            @views recv_msg = zeros(sum(row_nums * dof))
            # @debug "Receiving $(jcore-1) -> $rank"
            MPI.Recv!(recv_msg, comm; source = jcore - 1, tag = 0)
            recv_msg = split_vector(recv_msg, row_nums, dof)
            array[recv_indices] .= recv_msg
        end
    end
    return array
end

"""
    send_vector_from_root_to_core_i(comm::MPI.Comm, send_msg, recv_msg, distribution)

Sends a vector from the root to the core i

# Arguments
- `comm::MPI.Comm`: The MPI communicator
- `send_msg::Union{Int64,Vector{Float64},Vector{Int64},Vector{Bool}}`: The send message
- `recv_msg::Union{Int64,Vector{Float64},Vector{Int64},Vector{Bool}}`: The receive message
- `distribution::Vector{Int64}`: The distribution
# Returns
- `recv_msg::Union{Int64,Vector{Float64},Vector{Int64},Vector{Bool}}`: The received message
"""
function send_vector_from_root_to_core_i(comm::MPI.Comm, send_msg, recv_msg, distribution)
    currentRank = MPI.Comm_rank(comm)
    if currentRank == 0
        for rank in 1:(MPI.Comm_size(comm) - 1)
            MPI.Isend(send_msg[distribution[rank + 1]], comm; dest = rank, tag = 0)
            # @debug "Sending $currentRank -> $rank"
        end
        recv_msg .= send_msg[distribution[1]]
    else
        MPI.Recv!(recv_msg, comm; source = 0, tag = 0)
        # @debug "Receiving 0 -> $currentRank"
    end
    return recv_msg
end

"""
    broadcast_value(comm::MPI.Comm, send_msg)

Broadcast a value to all ranks

# Arguments
- `comm::MPI.Comm`: The MPI communicator
- `controller::Int64`: The controller
- `send_msg::Union{Int64,Vector{Float64},Vector{Int64},Vector{Bool}}`: The send message
# Returns
- `recv_msg::Union{Int64,Vector{Float64},Vector{Int64},Vector{Bool}}`: The received message
"""
<<<<<<< HEAD
function broadcast_value(comm::MPI.Comm, send_msg)

=======
function send_value(comm::MPI.Comm, controller::Int64,
                    send_msg::T) where {T<:Union{Float64,Int64,
                                                 Vector{Float64},Vector{Vector{Float64}},
                                                 Vector{Int64},Vector{Vector{Int64}},
                                                 Matrix{Float64},
                                                 Matrix{Int64},
                                                 Dict,
                                                 Bool,
                                                 Nothing,
                                                 Any}}
>>>>>>> a3c0ba45
    # recv_msg = MPI.Comm_rank(comm) == controller ? send_msg : nothing
    # recv_msg = MPI.bcast(send_msg, controller, comm)
    # return recv_msg
    return MPI.bcast(send_msg, 0, comm)
end

"""
    find_and_set_core_value_min(comm::MPI.Comm, value::Union{Float64,Int64})

Find and set core value min

# Arguments
- `comm::MPI.Comm`: The MPI communicator
- `value::Union{Float64,Int64}`: The value
# Returns
- `recv_msg::Union{Int64,Vector{Float64},Vector{Int64},Vector{Bool}}`: The received message
"""
function find_and_set_core_value_min(comm::MPI.Comm,
                                     value::T) where {T<:Union{Float64,Int64}}
    return MPI.Allreduce(value, MPI.MIN, comm)
end

"""
    find_and_set_core_value_sum(comm::MPI.Comm, value::Union{Float64,Int64})

Find and set core value sum

# Arguments
- `comm::MPI.Comm`: The MPI communicator
- `value::Union{Float64,Int64}`: The value
# Returns
- `recv_msg::Union{Int64,Vector{Float64},Vector{Int64},Vector{Bool}}`: The received message
"""
function find_and_set_core_value_sum(comm::MPI.Comm,
                                     value::T) where {T<:Union{Float64,Int64,
                                                               Vector{Float64},
                                                               Vector{Int64},
                                                               Matrix{Float64},
                                                               Matrix{Int64}}}
    return MPI.Allreduce(value, MPI.SUM, comm)
end

"""
    find_and_set_core_value_max(comm::MPI.Comm, value::Union{Float64,Int64})

Find and set core value max

# Arguments
- `comm::MPI.Comm`: The MPI communicator
- `value::Union{Float64,Int64}`: The value
# Returns
- `recv_msg::Union{Int64,Vector{Float64},Vector{Int64},Vector{Bool}}`: The received message
"""
function find_and_set_core_value_max(comm::MPI.Comm,
                                     value::T) where {T<:Union{Float64,Int64}}
    return MPI.Allreduce(value, MPI.MAX, comm)
end

"""
    find_and_set_core_value_min(comm::MPI.Comm, value::Union{Float64,Int64})

Find and set core value sum

# Arguments
- `comm::MPI.Comm`: The MPI communicator
- `value::Union{Float64,Int64}`: The value
# Returns
- `recv_msg::Union{Int64,Vector{Float64},Vector{Int64},Vector{Bool}}`: The received message
"""
<<<<<<< HEAD
function find_and_set_core_value_sum(comm::MPI.Comm, value::Union{Float64,Int64})
    return MPI.Allreduce(value, MPI.SUM, comm)
=======
function find_and_set_core_value_min(comm::MPI.Comm,
                                     value::T) where {T<:Union{Float64,Int64,
                                                               Vector{Float64},
                                                               Vector{Int64},
                                                               Matrix{Float64},
                                                               Matrix{Int64}}}
    return MPI.Allreduce(value, MPI.MIN, comm)
>>>>>>> a3c0ba45
end

"""
    find_and_set_core_value_avg(comm::MPI.Comm,
                                     value::T,
                                     nnodes::Int64) where {T<:Union{Float64,Int64}}

Find and set core value avg

# Arguments
- `comm::MPI.Comm`: The MPI communicator
- `value::Union{Float64,Int64}`: The value
# Returns
- `recv_msg::Float64`: The received a Float64 message
"""
function find_and_set_core_value_avg(comm::MPI.Comm,
                                     value::T,
                                     nnodes::Int64) where {T<:Union{Float64,Int64}}
    average = zero(Float64)
    # must be Float to avoid that at some cores it is Int and at some it is a Float
    if nnodes != 0
        average = value / nnodes
    end
    return MPI.Allreduce(average, MPI.SUM, comm) / MPI.Comm_size(comm)
end

"""
    gather_values(comm::MPI.Comm, value::Any)

Gather values

# Arguments
- `comm::MPI.Comm`: The MPI communicator
- `value::Any`: The value
# Returns
- `recv_msg::Any`: The received message
"""
function gather_values(comm::MPI.Comm,
                       value::T) where {T<:Union{Float64,Int64,
                                                 Vector{Float64},
                                                 Vector{Int64},
                                                 Matrix{Float64},
                                                 Matrix{Int64},
                                                 Any}}
    return MPI.gather(value, comm; root = 0)
end

function barrier(comm::MPI.Comm)
    MPI.Barrier(comm)
end

end<|MERGE_RESOLUTION|>--- conflicted
+++ resolved
@@ -384,46 +384,25 @@
 
 # Arguments
 - `comm::MPI.Comm`: The MPI communicator
-- `controller::Int64`: The controller
 - `send_msg::Union{Int64,Vector{Float64},Vector{Int64},Vector{Bool}}`: The send message
 # Returns
 - `recv_msg::Union{Int64,Vector{Float64},Vector{Int64},Vector{Bool}}`: The received message
 """
-<<<<<<< HEAD
-function broadcast_value(comm::MPI.Comm, send_msg)
-
-=======
-function send_value(comm::MPI.Comm, controller::Int64,
-                    send_msg::T) where {T<:Union{Float64,Int64,
-                                                 Vector{Float64},Vector{Vector{Float64}},
-                                                 Vector{Int64},Vector{Vector{Int64}},
-                                                 Matrix{Float64},
-                                                 Matrix{Int64},
-                                                 Dict,
-                                                 Bool,
-                                                 Nothing,
-                                                 Any}}
->>>>>>> a3c0ba45
+function broadcast_value(comm::MPI.Comm,
+                         send_msg::T) where {T<:Union{Float64,Int64,
+                                                      Vector{Float64},
+                                                      Vector{Vector{Float64}},
+                                                      Vector{Int64},Vector{Vector{Int64}},
+                                                      Matrix{Float64},
+                                                      Matrix{Int64},
+                                                      Dict,
+                                                      Bool,
+                                                      Nothing,
+                                                      Any}}
     # recv_msg = MPI.Comm_rank(comm) == controller ? send_msg : nothing
     # recv_msg = MPI.bcast(send_msg, controller, comm)
     # return recv_msg
     return MPI.bcast(send_msg, 0, comm)
-end
-
-"""
-    find_and_set_core_value_min(comm::MPI.Comm, value::Union{Float64,Int64})
-
-Find and set core value min
-
-# Arguments
-- `comm::MPI.Comm`: The MPI communicator
-- `value::Union{Float64,Int64}`: The value
-# Returns
-- `recv_msg::Union{Int64,Vector{Float64},Vector{Int64},Vector{Bool}}`: The received message
-"""
-function find_and_set_core_value_min(comm::MPI.Comm,
-                                     value::T) where {T<:Union{Float64,Int64}}
-    return MPI.Allreduce(value, MPI.MIN, comm)
 end
 
 """
@@ -473,10 +452,6 @@
 # Returns
 - `recv_msg::Union{Int64,Vector{Float64},Vector{Int64},Vector{Bool}}`: The received message
 """
-<<<<<<< HEAD
-function find_and_set_core_value_sum(comm::MPI.Comm, value::Union{Float64,Int64})
-    return MPI.Allreduce(value, MPI.SUM, comm)
-=======
 function find_and_set_core_value_min(comm::MPI.Comm,
                                      value::T) where {T<:Union{Float64,Int64,
                                                                Vector{Float64},
@@ -484,7 +459,6 @@
                                                                Matrix{Float64},
                                                                Matrix{Int64}}}
     return MPI.Allreduce(value, MPI.MIN, comm)
->>>>>>> a3c0ba45
 end
 
 """
