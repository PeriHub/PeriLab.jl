# SPDX-FileCopyrightText: 2023 Christian Willberg <christian.willberg@dlr.de>, Jan-Timo Hesse <jan-timo.hesse@dlr.de>
#
# SPDX-License-Identifier: BSD-3-Clause

"Simple dummy project module to demonstrate how a project can be organized."
module PeriLab
# using PrecompileTools
# @compile_workload begin
include("./Support/data_manager.jl")
include("./IO/IO.jl")
include("./Core/Solver/Solver_control.jl")
using MPI
using Pkg
using TimerOutputs
using LoggingExtras
const to = TimerOutput()
using .Data_manager
import .IO
import .Solver
# end
using ArgParse


export main

function print_banner()
    println("""
    \e[1;36mPeriLab. \e[0m                  \e[1;32md8b \e[1;36m888               888\e[0m       |  Documentation: https://docs.julialang.org
    \e[1;36m888   Y88b\e[0m                 \e[1;32mY8P \e[1;36m888               888\e[0m       |
    \e[1;36m888    888\e[0m                     \e[1;36m888               888\e[0m       |  Type "?" for help, "]?" for Pkg help.
    \e[1;36m888   d88P\e[0m \e[1;36m.d88b.\e[0m  \e[1;36m888d888 888 888       \e[1;36m8888b.\e[0m  \e[1;36m88888b.\e[0m   |
    \e[1;36m8888888P"\e[0m \e[1;36md8P  Y8b\e[0m \e[1;36m888P"   888 888          \e[1;36m"88b\e[0m \e[1;36m888 "88b\e[0m  |  Version 1.9.1 (2023-06-07)
    \e[1;36m888\e[0m       \e[1;36m88888888\e[0m \e[1;36m888\e[0m     \e[1;36m888\e[0m \e[1;36m888\e[0m      \e[1;36m.d888888\e[0m \e[1;36m888  888\e[0m  |
    \e[1;36m888\e[0m       \e[1;36mY8b.\e[0m     \e[1;36m888\e[0m     \e[1;36m888\e[0m \e[1;36m888\e[0m      \e[1;36m888  888\e[0m \e[1;36m888 d88P\e[0m  |  Official https://julialang.org/ release
    \e[1;36m888\e[0m        \e[1;36m"Y8888\e[0m  \e[1;36m888\e[0m     \e[1;36m888\e[0m \e[1;36m88888888\e[0m \e[1;36m"Y888888\e[0m \e[1;36m88888P"\e[0m   |                                                  
    """)
end

function parse_commandline()
    s = ArgParseSettings()

    @add_arg_table! s begin
        "--dry_run"
        help = "dry_run"
        action = :store_true
        "--verbose", "-v"
        help = "verbose"
        action = :store_true
        "--debug", "-d"
        help = "debug"
        action = :store_true
        "--silent", "-s"
        help = "silent"
        action = :store_true
        "filename"
        help = "filename"
        required = true
    end

    return parse_args(s)
end

function main()
    parsed_args = parse_commandline()
    # if parsed_args["verbose"]
    #     println("Parsed args:")
    #     for (arg, val) in parsed_args
    #         println("  $arg  =>  $val")
    #     end
    # end
    main(parsed_args["filename"], parsed_args["dry_run"], parsed_args["verbose"], parsed_args["debug"], parsed_args["silent"])
end

function progess_filter(log_args)
    if typeof(log_args.message) == TimerOutputs.TimerOutput
        return true
    end
    !startswith(log_args.message, "Steps:")
end

"""
    main(filename, dry_run, verbose, debug, silent)

Main function that performs the core functionality of the program.
# Arguments
- `filename`: The name of the file to process.
- `to`: The destination directory.
- `dry_run`: If `true`, performs a dry run without actually moving the file. Default is `false`.
- `verbose`: If `true`, prints additional information during the execution. Default is `false`.
"""
function main(filename, dry_run=false, verbose=false, debug=false, silent=false)

    file_logger = FormatLogger(split(filename, ".")[1] * ".log"; append=false) do io, args
        if debug
            println(io, args._module, " | ", "[", args.level, "] ", args.message)
        else
            println(io, "[", args.level, "] ", args.message)
        end
    end
    filtered_logger = ActiveFilteredLogger(progess_filter, ConsoleLogger(stderr))
    if debug
        demux_logger = TeeLogger(
            MinLevelLogger(file_logger, Logging.Debug),
            MinLevelLogger(filtered_logger, Logging.Debug),
        )
    else
        demux_logger = TeeLogger(
            MinLevelLogger(file_logger, Logging.Info),
            MinLevelLogger(filtered_logger, Logging.Info),
        )
    end
    global_logger(demux_logger)

    @timeit to "PeriLab" begin
        # init MPI as always ...
        MPI.Init()
        comm = MPI.COMM_WORLD
        rank = MPI.Comm_rank(comm)
        size = MPI.Comm_size(comm)
        if rank == 0 && !silent
            print_banner()
<<<<<<< HEAD
            @info "PeriLab version: " * string(Pkg.project().version) * "\n Copyright: Dr.-Ing. Christian Willberg, M. Sc. Jan-Timo Hesse\n Contact: christian.willberg@dlr.de, jan-timo.hesse@dlr.de\n Gitlab:\n Github:\n doi: \n License: BSD 3\n ---------------------------------------------------------------"
=======
            @info "\nPeriLab version: " * string(Pkg.project().version) * "\n Copyright: Dr.-Ing. Christian Willberg, M. Sc. Jan-Timo Hesse\n Contact: christian.willberg@dlr.de, jan-timo.hesse@dlr.de\n Gitlab: https://gitlab.com/dlr-perihub/perilab\n doi: \n Licence: BSD-3-Clause\n ---------------------------------------------------------------"
>>>>>>> 4fa11b5d
        else
            Logging.disable_logging(Logging.Error)
        end
        #global juliaPath = Base.Filesystem.pwd() * "/"
        global juliaPath = "./"

        ################################
        filename = juliaPath * filename
        # @info filename

        @timeit to "IO.initialize_data" datamanager, params = IO.initialize_data(filename, Data_manager, comm, to)

        @timeit to "Solver.init" blockNodes, bcs, datamanager, solver_options = Solver.init(params, datamanager)

        @timeit to "IO.init_write_results" exos, outputs = IO.init_write_results(params, datamanager, solver_options["nsteps"])

        # h5write("/tmp/test.h5", "solver_options", solver_options)
        # h5write("/tmp/test.h5", "blockNodes", blockNodes)
        # h5write("/tmp/test.h5", "bcs", 1)
        # h5write("/tmp/test.h5", "datamanager", datamanager)
        # h5write("/tmp/test.h5", "outputs", outputs)
        # h5write("/tmp/test.h5", "exos", exos)

        if dry_run
            nsteps = solver_options["nsteps"]
            solver_options["nsteps"] = 10
            elapsed_time = @elapsed begin
                @timeit to "Solver.solver" exos = Solver.solver(solver_options, blockNodes, bcs, datamanager, outputs, exos, IO.write_results, to, silent)
            end

            @info "Estimated runtime: " * string((elapsed_time / 10) * nsteps) * " [s]"
            file_size = IO.get_file_size(exos)
            @info "Estimated filesize: " * string((file_size / 10) * nsteps) * " [b]"

        else
            @timeit to "Solver.solver" exos = Solver.solver(solver_options, blockNodes, bcs, datamanager, outputs, exos, IO.write_results, to, silent)
        end

        IO.close_files(exos)

        if dry_run
            IO.delete_files(exos)
        end
        MPI.Finalize()

        if rank == 0
            IO.merge_exodus_files(exos)
        end
        if size > 1
            # IO.delete_files(exos)
        end
    end

    if verbose
        @info to
    end
end

end # module<|MERGE_RESOLUTION|>--- conflicted
+++ resolved
@@ -119,11 +119,7 @@
         size = MPI.Comm_size(comm)
         if rank == 0 && !silent
             print_banner()
-<<<<<<< HEAD
-            @info "PeriLab version: " * string(Pkg.project().version) * "\n Copyright: Dr.-Ing. Christian Willberg, M. Sc. Jan-Timo Hesse\n Contact: christian.willberg@dlr.de, jan-timo.hesse@dlr.de\n Gitlab:\n Github:\n doi: \n License: BSD 3\n ---------------------------------------------------------------"
-=======
-            @info "\nPeriLab version: " * string(Pkg.project().version) * "\n Copyright: Dr.-Ing. Christian Willberg, M. Sc. Jan-Timo Hesse\n Contact: christian.willberg@dlr.de, jan-timo.hesse@dlr.de\n Gitlab: https://gitlab.com/dlr-perihub/perilab\n doi: \n Licence: BSD-3-Clause\n ---------------------------------------------------------------"
->>>>>>> 4fa11b5d
+            @info "\nPeriLab version: " * string(Pkg.project().version) * "\n Copyright: Dr.-Ing. Christian Willberg, M. Sc. Jan-Timo Hesse\n Contact: christian.willberg@dlr.de, jan-timo.hesse@dlr.de\n Gitlab: https://gitlab.com/dlr-perihub/perilab\n doi: \n License: BSD-3-Clause\n ---------------------------------------------------------------"
         else
             Logging.disable_logging(Logging.Error)
         end
