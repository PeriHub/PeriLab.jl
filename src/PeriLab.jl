"Simple dummy project module to demonstrate how a project can be organized."
module PeriLab
<<<<<<< HEAD
#using PrecompileTools
#@compile_workload begin
=======
# using PrecompileTools
# @compile_workload begin
>>>>>>> b88258f6
include("./Support/data_manager.jl")
include("./IO/IO.jl")
include("./Core/Solver/Solver_control.jl")
using MPI
<<<<<<< HEAD
using LoggingExtras
using TimerOutputs
using HDF5
using .Data_manager
import .IO
import .Solver
#end
=======
using TimerOutputs
# using HDF5
using .Data_manager
import .IO
import .Solver
# end
>>>>>>> b88258f6


export main
"""
    Main
"""
function print_banner()
    println("""

    8888888b.                  d8b 888               888       |  Documentation: https://docs.julialang.org
    888   Y88b                 Y8P 888               888       |
    888    888                     888               888       |  Type "?" for help, "]?" for Pkg help.
    888   d88P .d88b.  888d888 888 888       8888b.  88888b.   |
    8888888P" d8P  Y8b 888P"   888 888          "88b 888 "88b  |  Version 1.9.1 (2023-06-07)
    888       88888888 888     888 888      .d888888 888  888  |
    888       Y8b.     888     888 888      888  888 888 d88P  |  Official https://julialang.org/ release
    888        "Y8888  888     888 88888888 "Y888888 88888P"   |                                                  

    Copyright: Dr.-Ing. Christian Willberg
    Contact:   christian.willberg@dlr.de

    """)
end
function main(filename, to, dry_run, verbose)
    # init MPI as always ...

    MPI.Init()
    comm = MPI.COMM_WORLD
    if MPI.Comm_rank(comm) == 0
        print_banner()
    end
    #global juliaPath = Base.Filesystem.pwd() * "/"
    global juliaPath = "./"

    ################################
    filename = juliaPath * filename
    # @info filename

    @timeit to "IO.initialize_data" datamanager, params = IO.initialize_data(filename, Data_manager, comm)

    @timeit to "Solver.init" blockNodes, bcs, datamanager, solver_options = Solver.init(params, datamanager)
    @timeit to "IO.init_write_results" exos, outputs = IO.init_write_results(params, datamanager)

    # h5write("/tmp/test.h5", "solver_options", solver_options)
    # h5write("/tmp/test.h5", "blockNodes", blockNodes)
    # h5write("/tmp/test.h5", "bcs", 1)
    # h5write("/tmp/test.h5", "datamanager", datamanager)
    # h5write("/tmp/test.h5", "outputs", outputs)
    # h5write("/tmp/test.h5", "exos", exos)

    if dry_run
        nsteps = solver_options["nsteps"]
        solver_options["nsteps"] = 10
        elapsed_time = @elapsed begin
            @timeit to "Solver.solver" exos = Solver.solver(solver_options, blockNodes, bcs, datamanager, outputs, exos, IO.write_results, to)
        end

        @info "Estimated runtime: " * string((elapsed_time / 10) * nsteps) * " [s]"
        file_size = IO.get_file_size(exos)
        @info "Estimated filesize: " * string((file_size / 10) * nsteps) * " [b]"

    else
        @timeit to "Solver.solver" exos = Solver.solver(solver_options, blockNodes, bcs, datamanager, outputs, exos, IO.write_results, to)
    end

    IO.close_files(exos)

    if dry_run
        IO.delete_files(exos)
    end

    return MPI.Finalize()
end

end # module<|MERGE_RESOLUTION|>--- conflicted
+++ resolved
@@ -1,32 +1,17 @@
 "Simple dummy project module to demonstrate how a project can be organized."
 module PeriLab
-<<<<<<< HEAD
-#using PrecompileTools
-#@compile_workload begin
-=======
 # using PrecompileTools
 # @compile_workload begin
->>>>>>> b88258f6
 include("./Support/data_manager.jl")
 include("./IO/IO.jl")
 include("./Core/Solver/Solver_control.jl")
 using MPI
-<<<<<<< HEAD
-using LoggingExtras
-using TimerOutputs
-using HDF5
-using .Data_manager
-import .IO
-import .Solver
-#end
-=======
 using TimerOutputs
 # using HDF5
 using .Data_manager
 import .IO
 import .Solver
 # end
->>>>>>> b88258f6
 
 
 export main
