--- conflicted
+++ resolved
@@ -46,15 +46,10 @@
     #global juliaPath = Base.Filesystem.pwd() * "/"
     global juliaPath = "./"
     # from outside #################
-<<<<<<< HEAD
-    #filename::String = "Input.yaml"
-    filename::String = "Dogbone.yaml"
-=======
+
     @info ARGS
     filename::String = ARGS[1]
     # filename::String = "Input.yaml"
->>>>>>> e79247f8
-
 
     ################################
     filename = juliaPath * filename
