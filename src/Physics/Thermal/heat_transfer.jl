--- conflicted
+++ resolved
@@ -116,9 +116,6 @@
       specific_volume[iID] = compareNeighbor
 
     else
-<<<<<<< HEAD
-      dx = volume[iID]^(1 / 3)
-=======
 
       specific_volume[iID] = neighbor_volume / dx
 
@@ -128,7 +125,6 @@
         area = specific_volume[iID] / (1 / 6)
       end
 
->>>>>>> 7cbcde1d
     end
 
     heat_flow[iID] += (alpha * (temperature[iID] - Tenv)) / dx * area
