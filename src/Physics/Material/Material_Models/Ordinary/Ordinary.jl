# SPDX-FileCopyrightText: 2023 Christian Willberg <christian.willberg@dlr.de>, Jan-Timo Hesse <jan-timo.hesse@dlr.de>
#
# SPDX-License-Identifier: BSD-3-Clause

module Ordinary

export compute_dilatation
export compute_weighted_volume
"""
taken from Peridigm -> but adding the bond_damage; this is missing in Peridigm, but should be there
"""
function compute_weighted_volume(nodes::Union{SubArray,Vector{Int64}}, nlist::SubArray, undeformed_bond::SubArray, bond_damage::SubArray, omega::SubArray, volume::SubArray)

    if length(nodes) == 0
        return Float64[]
    end
    weighted_volume::Vector{Float64} = zeros(Float64, maximum(nodes))

    for iID in nodes
        # in Peridigm the weighted volume is for some reason independend from damages
<<<<<<< HEAD
        weighted_volume[iID] = sum(omega[iID][:] .* bond_damage[iID][:] .* undeformed_bond[iID][:, end] .* bond_damage[iID][:] .* undeformed_bond[iID][:, end] .* volume[nlist[iID][:]])
=======
        @inbounds weighted_volume[iID] = sum(omega[iID][:] .* bond_damage[iID][:] .* undeformed_bond[iID][:, end] .* undeformed_bond[iID][:, end] .* volume[nlist[iID][:]])
>>>>>>> 5639efe4

    end
    # @. weighted_volume[nodes] = sum(omega[nodes][:] .* bond_damage[nodes][:] .* undeformed_bond[nodes][:, end] .* bond_damage[nodes][:] .* undeformed_bond[nodes][:, end] .* volume[nlist[nodes][:]], dims=2)
    return weighted_volume
end


"""
    compute_dilatation(nodes::Union{SubArray,Vector{Int64}}, nneighbors::SubArray, nlist::SubArray, undeformed_bond::SubArray, deformed_bond::SubArray, bond_damage::SubArray, volume::SubArray, weighted_volume::Vector{Float64}, omega::SubArray, theta::SubArray)

Calculate the dilatation for each node.

# Arguments
- `nodes::Union{SubArray,Vector{Int64}}`: Nodes.
- `nneighbors::SubArray`: Number of neighbors.
- `nlist::SubArray`: Neighbor list.
- `undeformed_bond::SubArray`: Bond geometry.
- `deformed_bond::SubArray`: Deformed bond geometry.
- `bond_damage::SubArray`: Bond damage.
- `volume::SubArray`: Volume.
- `weighted_volume::SubArray`: Weighted volume.
- `omega::SubArray`: Influence function.
- `theta::SubArray`: Dilatation.
# Returns
- `theta::Vector{Float64}`: Dilatation.
"""
function compute_dilatation(nodes::Union{SubArray,Vector{Int64}}, nneighbors::SubArray, nlist::SubArray, undeformed_bond::SubArray, deformed_bond::SubArray, bond_damage::SubArray, volume::SubArray, weighted_volume::Vector{Float64}, omega::SubArray)
    # not optimal, because of many zeros, but simpler, because it avoids reorganization. Part of potential optimization
    if length(nodes) == 0
        return Float64[]
    end
    theta::Vector{Float64} = zeros(Float64, maximum(nodes))
    for iID in nodes
        if weighted_volume[iID] == 0
            # @warn "Weighted volume is zero for local point ID: $iID"
            theta[iID] = 0
            continue
        end
        theta[iID] = 3.0 * sum(omega[iID][jID] *
                               bond_damage[iID][jID] * undeformed_bond[iID][jID, end] *
                               (deformed_bond[iID][jID, end] - undeformed_bond[iID][jID, end]) *
                               volume[nlist[iID][jID]] / weighted_volume[iID]
                               for jID in 1:nneighbors[iID])
    end
    return theta
end
# function compute_dilatation(nodes::Union{SubArray,Vector{Int64}}, nneighbors::SubArray, nlist::SubArray, undeformed_bond::SubArray, deformed_bond::SubArray, bond_damage::SubArray, volume::SubArray, weighted_volume::SubArray, omega::SubArray, theta::SubArray)
#     # not optimal, because of many zeros, but simpler, because it avoids reorganization. Part of potential optimization
#     @. begin
#         if weighted_volume[nodes] == 0
#             @warn "Weighted volume is zero for local point ID: $nodes"
#             theta[nodes] = 0
#         else
#             theta[nodes] = 3.0 * sum(omega[nodes, :] .* bond_damage[nodes, :] .* undeformed_bond[nodes, :, end] .* (deformed_bond[nodes, :, end] - undeformed_bond[nodes, :, end]) .* volume[nlist[nodes, :]] / weighted_volume[nodes], dims=2)
#         end
#     end
#     return theta
# end



end<|MERGE_RESOLUTION|>--- conflicted
+++ resolved
@@ -18,11 +18,7 @@
 
     for iID in nodes
         # in Peridigm the weighted volume is for some reason independend from damages
-<<<<<<< HEAD
-        weighted_volume[iID] = sum(omega[iID][:] .* bond_damage[iID][:] .* undeformed_bond[iID][:, end] .* bond_damage[iID][:] .* undeformed_bond[iID][:, end] .* volume[nlist[iID][:]])
-=======
-        @inbounds weighted_volume[iID] = sum(omega[iID][:] .* bond_damage[iID][:] .* undeformed_bond[iID][:, end] .* undeformed_bond[iID][:, end] .* volume[nlist[iID][:]])
->>>>>>> 5639efe4
+        weighted_volume[iID] = sum(omega[iID][:] .* bond_damage[iID][:] .* undeformed_bond[iID][:, end] .* undeformed_bond[iID][:, end] .* volume[nlist[iID][:]])
 
     end
     # @. weighted_volume[nodes] = sum(omega[nodes][:] .* bond_damage[nodes][:] .* undeformed_bond[nodes][:, end] .* bond_damage[nodes][:] .* undeformed_bond[nodes][:, end] .* volume[nlist[nodes][:]], dims=2)
