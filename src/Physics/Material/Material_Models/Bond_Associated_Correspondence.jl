--- conflicted
+++ resolved
@@ -129,16 +129,11 @@
   if rotation
     rotation_tensor = datamanager.get_field("Rotation Tensor")
     ba_rotation_tensor = compute_bond_level_rotation_tensor(nodes, nlist, ba_deformation_gradient, ba_rotation_tensor)
-<<<<<<< HEAD
     nneighbors = datamanager.get_field("Number of Neighbors")
     for iID in nodes
       stress_N[iID] = rotate(Vector{Int64}(1:nneighbors[iID]), stress_N[iID], ba_rotation_tensor[iID], false)
       strain_increment[iID] = rotate(Vector{Int64}(1:nneighbors[iID]), strain_increment[iID], ba_rotation_tensor[iID], false)
     end
-=======
-    stress_N = rotate(nodes, dof, stress_N, rotation_tensor, false)
-    strain_increment = rotate(nodes, dof, strain_increment, rotation_tensor, false)
->>>>>>> 9501f961
   end
 
   material_models = split(material_parameter["Material Model"], "+")
