# SPDX-FileCopyrightText: 2023 Christian Willberg <christian.willberg@dlr.de>, Jan-Timo Hesse <jan-timo.hesse@dlr.de>
#
# SPDX-License-Identifier: BSD-3-Clause

module Critical_Energy_Model
include("../Material/Material_Factory.jl")
include("../../Support/geometry.jl")
include("../Pre_calculation/Pre_Calculation_Factory.jl")
include("../../Support/helpers.jl")
using .Material
using .Geometry
using .Pre_calculation
using .Helpers: rotate
using LinearAlgebra
using StaticArrays
export compute_damage
export compute_damage_pre_calculation
export damage_name
export init_damage_model
"""
    damage_name()

Gives the damage name. It is needed for comparison with the yaml input deck.

# Returns
- `name::String`: The name of the damage.

Example:
```julia
println(damage_name())
"Critical Energy"
```
"""
function damage_name()
    return "Critical Energy"
end

"""
    compute_damage(datamanager, nodes, damage_parameter, block, time, dt)

Calculates the elastic energy of each bond and compares it to a critical one. If it is exceeded, the bond damage value is set to zero.
[WillbergC2019](@cite), [FosterJT2011](@cite)

# Arguments
- `datamanager::Data_manager`: Datamanager.
- `nodes::Union{SubArray,Vector{Int64}}`: List of block nodes.
- `damage_parameter::Dict(String, Any)`: Dictionary with material parameter.
- `block::Int64`: Block number.
- `time::Float64`: The current time.
- `dt::Float64`: The current time step.
# Returns
- `datamanager::Data_manager`: Datamanager.
Example:
```julia
```
"""
function compute_damage(datamanager::Module, nodes::Union{SubArray,Vector{Int64}}, damage_parameter::Dict, block::Int64, time::Float64, dt::Float64)
    dof::Int64 = datamanager.get_dof()
    nlist = datamanager.get_nlist()
    block_list = datamanager.get_block_list()
    block_ids = datamanager.get_field("Block_Id")
    update_list = datamanager.get_field("Update List")
    horizon = datamanager.get_field("Horizon")
    bond_damage = datamanager.get_bond_damage("NP1")

    undeformed_bond = datamanager.get_field("Bond Geometry")
    undeformed_bond_length = datamanager.get_field("Bond Length")
    bond_forces = datamanager.get_field("Bond Forces")
    deformed_bond = datamanager.get_field("Deformed Bond Geometry", "NP1")
    deformed_bond_length = datamanager.get_field("Deformed Bond Length", "NP1")
    critical_field = datamanager.has_key("Critical_Value")
<<<<<<< HEAD
    aniso_damage::Bool = haskey(damage_parameter, "Anisotropic Damage")
    angles = datamanager.get_field("Angles")
    if critical_field
        critical_energy = datamanager.get_field("Critical_Value")
    else
        critical_energy = damage_parameter["Critical Value"]
    end
=======
    critical_energy = critical_field ? datamanager.get_field("Critical_Value") : damage_parameter["Critical Value"]
>>>>>>> 9501f961
    quad_horizon = datamanager.get_field("Quad Horizon")
    inverse_nlist = datamanager.get_inverse_nlist()
    dependend_value::Bool = false
    if haskey(damage_parameter, "Temperature dependend")
        if !datamanager.has_key(damage_parameter["Temperature dependend"]["Field key"])
            @error "Critical Value key " * damage_parameter["Temperature dependend"]["Field key"] * " does not exist for value interpolation in damage model."
            return nothing
        end
        field = datamanager.get_field(damage_parameter["Critical Value"]["Field key"])
        dependend_value = true
    end

    # for anisotropic damage models
<<<<<<< HEAD
=======
    rotation::Bool = datamanager.get_rotation()

>>>>>>> 9501f961
    tension::Bool = get(damage_parameter, "Only Tension", true)
    inter_block_damage::Bool = haskey(damage_parameter, "Interblock Damage")
    if inter_block_damage
        inter_critical_energy::Array{Float64,3} = datamanager.get_crit_values_matrix()
    end

    if aniso_damage
        aniso_crit_values = datamanager.get_aniso_crit_values()
        bond_damage_aniso = datamanager.get_field("Bond Damage Anisotropic", "NP1")
        bond_norm::Float64 = 0.0
        rotation_tensor = datamanager.get_field("Rotation Tensor", "NP1")
    end

    bond_energy::Float64 = 0.0
    norm_displacement::Float64 = 0.0
    x_vector::Vector{Float64} = @SVector zeros(Float64, dof)
    x_vector[1] = 1.0

    neighbor_bond_force::Vector{Float64} = @SVector zeros(Float64, dof)
    projected_force::Vector{Float64} = @SVector zeros(Float64, dof)

    for iID in nodes
        relative_displacement_vector = deformed_bond[iID] .- undeformed_bond[iID]

        for (jID, neighborID) in enumerate(nlist[iID])
            relative_displacement = relative_displacement_vector[jID, :]
            norm_displacement = norm(relative_displacement)

            if norm_displacement == 0 || (tension && deformed_bond_length[iID][jID] - undeformed_bond_length[iID][jID] < 0)
                continue
            end

            # check if the bond also exist at other node, due to different horizons
            if haskey(inverse_nlist[neighborID], iID)
                neighbor_bond_force .= bond_forces[neighborID][inverse_nlist[neighborID][iID], :]
            else
                fill!(neighbor_bond_force, 0.0)
            end

            projected_force .= dot(bond_forces[iID][jID, :] - neighbor_bond_force, relative_displacement) / (norm_displacement * norm_displacement) .* relative_displacement

            bond_energy = 0.25 * dot(abs.(projected_force), abs.(relative_displacement))
            if bond_energy < 0
                @error "Bond energy smaller zero"
                return nothing
            end
            if dependend_value
                critical_energy = interpol_data(field[iID], damage_parameter["Temperature dependend"])
            end

            crit_energy = critical_field ? critical_energy[iID] : inter_block_damage ? inter_critical_energy[block_ids[iID], block_ids[neighborID], block] : critical_energy

            if aniso_damage
                #TODO Fix bug herem rotation_tensor is zero
                @info rotation_tensor[iID, :, :]'
                rotated_bond = rotation_tensor[iID, :, :]' * deformed_bond[iID][jID, :]
                # Compute bond_norm for all components at once
                bond_norm_all = abs.(rotated_bond) ./ deformed_bond_length[iID][jID]

                # Compute the condition for all components at once
                condition = bond_energy / quad_horizon[iID] * bond_norm_all .> aniso_crit_values[block_ids[iID]]

                # Update bond_damage, bond_damage_aniso, and update_list in a vectorized manner
                bond_damage[iID][jID] -= sum(bond_norm_all .* condition)
                bond_damage[iID][jID] = max.(bond_damage[iID][jID], 0) # Ensure non-negative
                bond_damage_aniso[iID][jID, :] .= 0 .+ condition
                update_list[iID] = any(condition)

                ###################################################################################################

                # x = abs(bond_norm_all[1]) / sum(abs.(bond_norm_all))
                # crit_energy = 6.41640733892757 + 43.447538762292922x - 48.899767470904678x^2 + 18.972581432264228x^3
                # # crit_energy = eval(Meta.parse(aniso_crit_values[block_ids[iID]]))
                # if (bond_energy / quad_horizon[iID]) > crit_energy
                #     bond_damage[iID][jID] = 0.0
                #     update_list[iID] = true
                # end

                ###################################################################################################
                # for i in 1:dof
                #     if bond_damage_aniso[iID][jID, i] == 0 || rotated_bond[i] == 0
                #         continue
                #     end
                #     bond_norm = abs(rotated_bond[i]) / deformed_bond_length[iID][jID]
                #     # @info "Norm: " * string(bond_norm)
                #     # @info "bond_energy: " * string(bond_energy / quad_horizon[iID] * bond_norm)
                #     # @info "aniso_crit_values: " * string(aniso_crit_values[block_ids[iID]][i])
                #     if bond_energy / quad_horizon[iID] * bond_norm > aniso_crit_values[block_ids[iID]][i]
                #         bond_damage[iID][jID] -= bond_norm # TODO: check if this is correct
                #         bond_damage[iID][jID] = max(bond_damage[iID][jID], 0) # Ensure non-negative
                #         bond_damage_aniso[iID][jID, i] = 0
                #         update_list[iID] = true
                #     end
                # end

            else
                if (bond_energy / quad_horizon[iID]) > crit_energy
                    bond_damage[iID][jID] = 0.0
                    update_list[iID] = true
                end
            end
            if 1 < bond_damage[iID][jID] || bond_damage[iID][jID] < 0
                @error "Bond damage out of bounds"
                return nothing
            end
        end
    end
    return datamanager
end

"""
    compute_damage_pre_calculation(datamanager::Module, nodes::Union{SubArray,Vector{Int64}}, block::Int64, synchronise_field, time::Float64, dt::Float64)

Compute the pre calculation for the damage.

# Arguments
- `datamanager::Data_manager`: Datamanager.
- `nodes::Union{SubArray,Vector{Int64}}`: List of block nodes.
- `block::Int64`: Block number
- `synchronise_field`: Synchronise function to distribute parameter through cores.
- `time::Float64`: The current time.
- `dt::Float64`: The current time step.
# Returns
- `datamanager::Data_manager`: Datamanager.
"""
function compute_damage_pre_calculation(datamanager::Module, nodes::Union{SubArray,Vector{Int64}}, block::Int64, synchronise_field, time::Float64, dt::Float64)
    synchfield = Dict("Bond Forces" => Dict("upload_to_cores" => true, "dof" => datamanager.get_dof()))
    synchronise_field(datamanager.get_comm(), synchfield, datamanager.get_overlap_map(), datamanager.get_field, "Bond Forces", "upload_to_cores")
    return datamanager
end

"""
    get_quad_horizon(horizon::Float64, dof::Int64)

Get the quadric of the horizon.

# Arguments
- `horizon::Float64`: The horizon of the block.
- `dof::Int64`: The degree of freedom.
- `thickness::Float64`: The thickness of the block.
# Returns
- `quad_horizon::Float64`: The quadric of the horizon.
"""
function get_quad_horizon(horizon::Float64, dof::Int64, thickness::Float64)
    if dof == 2
        return Float64(3 / (pi * horizon^3 * thickness))
    end
    return Float64(4 / (pi * horizon^4))
end
function init_damage_model(datamanager::Module, nodes::Union{SubArray,Vector{Int64}}, damage_parameter::Dict, block::Int64)

    quad_horizon = datamanager.create_constant_node_field("Quad Horizon", Float64, 1)
    horizon = datamanager.get_field("Horizon")
    dof = datamanager.get_dof()
    thickness::Float64 = get(damage_parameter, "Thickness", 1)
    for iID in nodes
        quad_horizon[iID] = get_quad_horizon(horizon[iID], dof, thickness)
    end

    if haskey(damage_parameter, "Anisotropic Damage")
        rotation::Bool, angles = datamanager.rotation_data()
        if !rotation
            # TODO is this necassary? If you have no angles, you can use the global ones.
            @error "Anisotropic damage requires Angles field"
            return nothing
        end
    end

    return datamanager
end
end<|MERGE_RESOLUTION|>--- conflicted
+++ resolved
@@ -69,17 +69,7 @@
     deformed_bond = datamanager.get_field("Deformed Bond Geometry", "NP1")
     deformed_bond_length = datamanager.get_field("Deformed Bond Length", "NP1")
     critical_field = datamanager.has_key("Critical_Value")
-<<<<<<< HEAD
-    aniso_damage::Bool = haskey(damage_parameter, "Anisotropic Damage")
-    angles = datamanager.get_field("Angles")
-    if critical_field
-        critical_energy = datamanager.get_field("Critical_Value")
-    else
-        critical_energy = damage_parameter["Critical Value"]
-    end
-=======
     critical_energy = critical_field ? datamanager.get_field("Critical_Value") : damage_parameter["Critical Value"]
->>>>>>> 9501f961
     quad_horizon = datamanager.get_field("Quad Horizon")
     inverse_nlist = datamanager.get_inverse_nlist()
     dependend_value::Bool = false
@@ -93,11 +83,8 @@
     end
 
     # for anisotropic damage models
-<<<<<<< HEAD
-=======
     rotation::Bool = datamanager.get_rotation()
 
->>>>>>> 9501f961
     tension::Bool = get(damage_parameter, "Only Tension", true)
     inter_block_damage::Bool = haskey(damage_parameter, "Interblock Damage")
     if inter_block_damage
