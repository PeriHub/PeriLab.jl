--- conflicted
+++ resolved
@@ -76,13 +76,8 @@
     end
     return datamanager
 end
-<<<<<<< HEAD
 function compute_damage_pre_calculation(datamanager::Module, nodes::Union{SubArray,Vector{Int64}}, block::Int64, synchronise_field, time::Float64, dt::Float64)
     datamanager = Pre_calculation.compute(datamanager, nodes, datamanager.get_physics_options(), time, dt)
-=======
-function compute_damage_pre_calculation(datamanager::Module, nodes::Union{SubArray,Vector{Int64}}, block::Int64, synchronise_field, time::Float64, dt::Float64, to::TimerOutput)
-    @timeit to "pre_calculation" datamanager = Pre_calculation.compute(datamanager, nodes, datamanager.get_physics_options(), time, dt)
->>>>>>> b37e61be
     update_list = datamanager.get_field("Update List")
     update_list .= false
     return datamanager
