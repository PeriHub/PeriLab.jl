--- conflicted
+++ resolved
@@ -48,11 +48,7 @@
             update_nodes = view(nodes, find_active(update_list[nodes]))
             datamanager = Pre_calculation.compute(datamanager, update_nodes, datamanager.get_physics_options(), time, dt)
             force_densities = datamanager.get_field("Force Densities", "NP1")
-<<<<<<< HEAD
-            force_densities[nodes, :] .= 0.0
-=======
             force_densities[nodes] .= 0.0
->>>>>>> 2e46b79a
         end
     end
 
