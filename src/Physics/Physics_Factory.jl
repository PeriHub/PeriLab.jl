# SPDX-FileCopyrightText: 2023 Christian Willberg <christian.willberg@dlr.de>, Jan-Timo Hesse <jan-timo.hesse@dlr.de>
#
# SPDX-License-Identifier: BSD-3-Clause

module Physics
include("../Support/helpers.jl")
include("./Additive/Additive_Factory.jl")
include("./Damage/Damage_Factory.jl")
include("./Material/Material_Factory.jl")
include("./Thermal/Thermal_Factory.jl")
include("./Pre_calculation/Pre_Calculation_Factory.jl")
include("../Support/Parameters/parameter_handling.jl")

using .Additive
using .Damage
using .Material
using .Pre_calculation
using .Thermal
using TimerOutputs
export compute_models
export read_properties
export init_additive_model_fields
export init_damage_model_fields
export init_material_model_fields
export init_thermal_model_fields

function init_models(datamanager)
    return init_pre_calculation(datamanager, datamanager.get_physics_options())
end
function compute_models(datamanager::Module, nodes, block::Int64, dt::Float32, time::Float32, options, to)

    @timeit to "pre_calculation" datamanager = Pre_calculation.compute(datamanager, nodes, datamanager.get_physics_options(), time, dt)
    if options["Additive Models"]
        if datamanager.check_property(block, "Additive Model")
            @warn "Additive Models not included yet"
        end
        #activeNodes = view(nodes, find_active(active_list[nodes]))# -> tbd implemented for the other routines
    end


    if options["Damage Models"]
        if datamanager.check_property(block, "Damage Model") && datamanager.check_property(block, "Material Model")
<<<<<<< HEAD
            @timeit to "compute_bond_forces_for_damages" datamanager = Material.compute_forces(datamanager, nodes, datamanager.get_properties(block, "Material Model"), time, dt)
            @timeit to "compute_damage" datamanager = Damage.compute_damage(datamanager, nodes, datamanager.get_properties(block, "Damage Model"), time, dt)
=======
            @timeit to "compute_bond_forces_for_damages" datamanager = Material.compute_forces(datamanager, view(nodes, eachindex(nodes)), datamanager.get_properties(block, "Material Model"), time, dt)
            @timeit to "compute_damage" datamanager = Damage.compute_damage(datamanager, view(nodes, eachindex(nodes)), datamanager.get_properties(block, "Damage Model"), time, dt)
>>>>>>> 0378c9a6
            update_list = datamanager.get_field("Update List")
            update_nodes = view(nodes, find_active(update_list[nodes]))
            datamanager = Pre_calculation.compute(datamanager, update_nodes, datamanager.get_physics_options(), time, dt)
        end
    end

    if options["Material Models"]
        if datamanager.check_property(block, "Material Model")
            update_list = datamanager.get_field("Update List")
            update_nodes = view(nodes, find_active(update_list[nodes]))
            @timeit to "compute_bond_forces" datamanager = Material.compute_forces(datamanager, update_nodes, datamanager.get_properties(block, "Material Model"), time, dt)
            # all nodes, because update list is only needed to informations which are used in damage already

            @timeit to "compute_forces" datamanager = Material.distribute_force_densities(datamanager, nodes)
        end
    end

    if options["Thermal Models"]

        if datamanager.check_property(block, "Thermal Model")
            @warn "Thermal Models not included yet"
        end
    end


    return datamanager

end

function get_block_model_definition(params, blockID, prop_keys, properties)
    # properties function from datamanager
    if check_element(params["Blocks"], "block_" * string(blockID))
        block = params["Blocks"]["block_"*string(blockID)]
        for model in prop_keys
            if check_element(block, model)
                properties(blockID, model, get_model_parameter(params, model, block[model]))
            end
        end
    end
    return properties
end

function init_material_model_fields(datamanager)
    dof = datamanager.get_dof()
    datamanager.create_node_field("Forces", Float32, dof) #-> only if it is an output
    # tbd later in the compute class
    datamanager.create_node_field("Forces", Float32, dof)
    datamanager.create_node_field("Force Densities", Float32, dof)
    defCoorN, defCoorNP1 = datamanager.create_node_field("Deformed Coordinates", Float32, dof)
    defCoorN[:] = copy(datamanager.get_field("Coordinates"))
    defCoorNP1[:] = copy(datamanager.get_field("Coordinates"))
    datamanager.create_node_field("Displacements", Float32, dof)
    datamanager.create_constant_node_field("Acceleration", Float32, dof)
    datamanager.create_node_field("Velocity", Float32, dof)
    datamanager.set_synch("Force Densities", true, false)
    datamanager.set_synch("Velocity", false, true)
    datamanager.set_synch("Displacements", false, true)
    datamanager.set_synch("Acceleration", false, true)
    datamanager.set_synch("Deformed Coordinates", false, true)
    return datamanager
end

function init_damage_model_fields(datamanager)
    datamanager.create_node_field("Damage", Float32, 1)
    return datamanager
end

function init_thermal_model_fields(datamanager)
    dof = datamanager.get_dof()
    datamanager.create_node_field("Temperature", Float32, 1)
    datamanager.create_node_field("Heat Flow", Float32, dof)
    return datamanager
end

function init_additive_model_fields(datamanager)
    if !("Activation Time" in datamanager.get_all_field_keys())
        @error "'Activation Time' is missing. Please define an 'Activation Time' for each point in the mesh file."
    end

    datamanager.create_node_field("Temperature Flux", Float32, 1)
    active = datamanager.get_field("Active")
    bond_damageN = datamanager.get_field("Bond Damage", "N")
    bond_damageNP1 = datamanager.get_field("Bond Damage", "NP1")
    nnodes = datamanager.get_nnodes()

    for iID in 1:nnodes
        active[iID] = false
        bond_damageN[iID][:, :] .= 0
        bond_damageNP1[iID][:, :] .= 0
    end

    return datamanager
end

function init_pre_calculation(datamanager, options)
    return Pre_calculation.init_pre_calculation(datamanager, options)
end

function read_properties(params, datamanager)
    datamanager.init_property()
    blocks = datamanager.get_block_list()
    prop_keys = datamanager.init_property()
    physics_options = datamanager.get_physics_options()
    datamanager.set_physics_options(get_physics_option(params, physics_options))

    for block in blocks
        get_block_model_definition(params, block, prop_keys, datamanager.set_properties)
    end
    for block in blocks
        props = Material.determine_isotropic_parameter(datamanager.get_properties(block, "Material Model"))
    end
end

end<|MERGE_RESOLUTION|>--- conflicted
+++ resolved
@@ -40,13 +40,8 @@
 
     if options["Damage Models"]
         if datamanager.check_property(block, "Damage Model") && datamanager.check_property(block, "Material Model")
-<<<<<<< HEAD
-            @timeit to "compute_bond_forces_for_damages" datamanager = Material.compute_forces(datamanager, nodes, datamanager.get_properties(block, "Material Model"), time, dt)
-            @timeit to "compute_damage" datamanager = Damage.compute_damage(datamanager, nodes, datamanager.get_properties(block, "Damage Model"), time, dt)
-=======
             @timeit to "compute_bond_forces_for_damages" datamanager = Material.compute_forces(datamanager, view(nodes, eachindex(nodes)), datamanager.get_properties(block, "Material Model"), time, dt)
             @timeit to "compute_damage" datamanager = Damage.compute_damage(datamanager, view(nodes, eachindex(nodes)), datamanager.get_properties(block, "Damage Model"), time, dt)
->>>>>>> 0378c9a6
             update_list = datamanager.get_field("Update List")
             update_nodes = view(nodes, find_active(update_list[nodes]))
             datamanager = Pre_calculation.compute(datamanager, update_nodes, datamanager.get_physics_options(), time, dt)
