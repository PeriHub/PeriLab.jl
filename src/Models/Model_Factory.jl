--- conflicted
+++ resolved
@@ -262,11 +262,9 @@
                 find_active_nodes(active_list, active_nodes, 1:datamanager.get_nnodes()),
             )
 
-<<<<<<< HEAD
-    end
-=======
+    end
+
     update_list .= true
->>>>>>> 15d34956
     return datamanager
 end
 
