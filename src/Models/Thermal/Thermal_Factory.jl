--- conflicted
+++ resolved
@@ -102,8 +102,4 @@
     end
     return datamanager
 end
-<<<<<<< HEAD
-
-=======
->>>>>>> 15d34956
 end